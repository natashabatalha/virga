from bokeh.palettes import viridis,magma
from bokeh.models import ColumnDataSource, Label, LabelSet,CustomJS
from bokeh.layouts import column,row,gridplot
from bokeh.plotting import figure, show
from bokeh.models import LinearColorMapper, LogTicker,BasicTicker, ColorBar,LogColorMapper,Legend
from bokeh.palettes import magma as colfun1
from bokeh.palettes import Colorblind8
from bokeh.palettes import viridis as colfun2
from bokeh.palettes import gray as colfun3
from bokeh.palettes import Colorblind8
import bokeh.palettes as colpals
from bokeh.io import output_notebook 
import astropy.units as u
import numpy as np

from . import justdoit as pyeddy

def pt(out, with_condensation=True,return_condensation=False, **kwargs):
    """
    Plot PT profiles with condensation curves. 
    Thick lines in this pt plot signify those gases that 
    were turned on in the run, NOT those that were recommended. 
    
    Parameters
    ----------
    out : dict 
        Dictionary output from pyeddy run 
    with_condensation : bool 
        Plots condensation curves of gases. Also plots those that were turned on in the 
        calculation with line_width=5. All others are set to 1. 
    return_condensation : bool 
        If true, it returns list of condenation temps for each gas, pressure grid, 
        and a list of the gas names
    **kwargs : kwargs 
        Kwargs for bokeh.figure() 

    Returns
    -------
    if return_condensation: fig, cond temperature curves, ,cond pressure grid , name of all available gases
    else: fig
    """
<<<<<<< HEAD
    kwargs['height'] = kwargs.get('plot_height',kwargs.get('height',300))
    kwargs['width'] = kwargs.get('plot_width', kwargs.get('width',600))
    if 'plot_width' in kwargs.keys() : kwargs.pop('plot_width')
    if 'plot_height' in kwargs.keys() : kwargs.pop('plot_height')
=======

    #kwargs['height'] = kwargs.get('height',300)
    #kwargs['width'] = kwargs.get('width',600)
>>>>>>> ffa82d48
    kwargs['x_axis_label'] = kwargs.get('x_axis_label','Temperature (K)')
    kwargs['y_axis_label'] = kwargs.get('y_axis_label','Pressure (bars)')
    kwargs['y_axis_type'] = kwargs.get('y_axis_type','log')
    

    ngas = len(out['condensibles'])
    temperature = out['temperature']
    pressure = out['pressure']
    condensibles = out['condensibles']
    mh, mmw = out['scalar_inputs']['mh'], out['scalar_inputs']['mmw']

    kwargs['y_range'] = kwargs.get('y_range',[np.max(pressure), np.min(pressure)])

    fig = figure(**kwargs)

    if with_condensation:
        all_gases = pyeddy.available()
        cond_ts = []
        recommend = []
        line_width = []

        for gas_name in all_gases: #case sensitive names
            #grab p,t from eddysed
            cond_p,t = pyeddy.condensation_t(gas_name, mh, mmw)
            cond_ts +=[t]
            if gas_name in condensibles:
                line_width += [5]
            else: 
                line_width += [1]

        cols = magma(len(all_gases))
        for i in range(len(all_gases)):
            fig.line(cond_ts[i],cond_p, legend_label=all_gases[i],color=cols[i],line_width=line_width[i] )

    fig.line(temperature,pressure, legend_label='User',color='black',line_width=5,line_dash='dashed')

    plot_format(fig)
    if return_condensation: 
        return fig, cond_ts,cond_p,all_gases
    else : 
        return fig


def radii(out,gas=None,at_pressure = 1e-3, compare=False, legend=None, 
        p1w=300, p1h=300, p2w=300, p2h=300, color_indx=0):
    """
    Plots the particle radii profile along with the distribution, at a certain pressure. 

    Parameters
    ----------
    out : dict 
        Dictionary output from pyeddy run 
    pressure : float,optional 
        Pressure level to plot full distribution (bars)
    
    """
    if type(out)==dict:
        out=[out]

    lines = ['solid','dashed','dashdot']
    #lines = ['solid']*3
    if compare:
        lines = ['solid']*len(out)
        legend_it = []
    for j in range(len(out)):
        #compute initial distributions   
        r_g = out[j]['mean_particle_r']
        pressure = out[j]['pressure']

        nl = find_nearest_1d(pressure,at_pressure)

        rmin = out[j]['scalar_inputs']['rmin']
        nrad = out[j]['scalar_inputs']['nrad']
        sig = out[j]['scalar_inputs']['sig']
        ndz = out[j]['column_density']
        #determine which condensed
        which_condensed = [False]*ndz.shape[1]

        # only conisider specified gas
        if gas is not None:
            indx = out[j]['condensibles'].index(gas)
            ndz_gas = np.unique(ndz[:,indx])
            ndz_gas = ndz_gas[ndz_gas>0]
            if len(ndz_gas)>0 : 
                which_condensed[indx] = True
            else:
                print(condensate + " did not condense. Choose another condensate.")
                import sys; sys.exit()

        # consider all gases
        else:
            for i in range(ndz.shape[1]):
                ndz_gas = np.unique(ndz[:,i])
                ndz_gas = ndz_gas[ndz_gas>0]
                if len(ndz_gas)>0 : which_condensed[i] = True


        #take only those that condensed 
        N = ndz[:, which_condensed]
        r_g = r_g[:,which_condensed]
        gas_name = list(np.array(out[j]['condensibles'])[which_condensed])
        r, rup, dr = pyeddy.get_r_grid(r_min = rmin, n_radii = nrad)

        # different colours for different dicts
        if (gas is not None) or compare:
            length = len(out)
        # different colours for different gases
        else:
            length = len(gas_name) 

        color = magma(length)
        color = Colorblind8[color_indx:color_indx+length]

        #initial radii profiles
        df_r_g = {i:r_g[:, gas_name.index(i)] for i in gas_name}
        df_r_g['pressure'] = pressure


        dndr = {}
        for i in gas_name:
            dndr[i]= N[nl,gas_name.index(i)]/r/np.sqrt(2*np.pi)*np.log(sig)*np.exp(
                        - np.log(r/(r_g[nl,gas_name.index(i)]*1e-4))**2/(2*np.log(sig)**2)) #1e-4 is microns to cm
        dndr['r'] = r*1e4 #convert to microns

        if j==0:
            p1 = figure(width=p1w, height=p1h, title="Select Pressure Level", 
                x_axis_type='log',y_axis_type='log',y_axis_label='Pressure (bars)',x_axis_label='Mean Particle Radius (um)',
                y_range=[np.max(pressure),np.min(pressure)])

            p2 = figure(width=p2w, height=p2h, title="Particle Distribution at %.0e bars" %at_pressure,
<<<<<<< HEAD
                         x_axis_type='log', y_axis_type='log', y_axis_label='dn/dr (cm-3)',
                         x_axis_label='Particle Radius (um)', 
                         y_range=[np.max([np.min(dndr[i]), 1e-50]), np.max(dndr[i])])
=======
                         x_axis_type='log', y_axis_type='log', y_axis_label='dn/dr (cm-3)',x_axis_label='Particle Radius (um)')
>>>>>>> ffa82d48

        #add to r_g for that plot 
        df_r_g['average'] = [pressure[nl]]*len(pressure)
        df_r_g['horizontal'] = np.linspace(np.amin(r_g[r_g>0]), np.amax(r_g) , len(pressure))
            

        s1 = ColumnDataSource(data=dict(df_r_g))
        s2 = ColumnDataSource(data=dict(dndr))
        for i in gas_name:
            if gas is not None or compare: indx = j
            else: indx = gas_name.index(i)
            f = p1.line(i, 'pressure', source=s1, alpha=1,color=color[np.mod(indx, len(color))] ,line_width=4,legend_label=i,line_dash=lines[j])
            p2.line('r', i, source=s2,color=color[np.mod(indx, len(color))] ,line_width=4,line_dash=lines[j])

            if compare:
                legend_it.append((legend[j], [f]))

    # r_g = out['droplet_eff_r']
    # pressure = out['pressure']

    # nl = find_nearest_1d(pressure,at_pressure)

    # rmin = out['scalar_inputs']['rmin']
    # nrad = out['scalar_inputs']['nrad']
    # sig = out['scalar_inputs']['sig']
    # ndz = out['column_density']
    # #determine which condensed
    # which_condensed = [False]*ndz.shape[1]
    # for i in range(ndz.shape[1]):
    #     ndz_gas = np.unique(ndz[:,i])
    #     ndz_gas = ndz_gas[ndz_gas>0]
    #     if len(ndz_gas)>0 : which_condensed[i] = True

    # color = magma(len(which_condensed))

    # #take only those that condensed 
    # N = ndz[:, which_condensed]
    # r_g = r_g[:,which_condensed]
    # gas_name = list(np.array(out['condensibles'])[which_condensed])
    # r, rup, dr = pyeddy.get_r_grid(r_min = rmin, n_radii = nrad)

    # #initial radii profiles
    # df_r_g = {i:r_g[:, gas_name.index(i)] for i in gas_name}
    # df_r_g['pressure'] = pressure


    # #add to r_g for that plot 
    # df_r_g['average'] = [pressure[nl]]*len(pressure)
    # df_r_g['horizontal'] = np.linspace(np.amin(r_g[r_g>0]), np.amax(r_g) , len(pressure))

    p1.line('horizontal', 'average', source=s1, color='black',line_width=3,line_dash='dashed')
    p1.legend.location = 'bottom_left'
    #plot_format(p1)
    #plot_format(p2)
    if compare:
        legend = Legend(items=legend_it, location=(0, 0))
        legend.click_policy="mute"
        p1.add_layout(legend, 'right')   
    return row(p1, p2), dndr

def opd_by_gas(out, gas = None, color = magma, compare=False, legend=None, **kwargs):
    """
    Optical depth for conservative geometric scatteres separated by gas.
    E.g. [Fig 7 in Morley+2012](https://arxiv.org/pdf/1206.4313.pdf)  
    
    Parameters
    ----------
    out : dict 
        Dictionary output from pyeddy run
    color : method
        Method from bokeh.palletes. e.g. bokeh.palletes.virids, bokeh.palletes.magma
    **kwargs : kwargs 
        Kwargs for bokeh.figure() 
    """

<<<<<<< HEAD
    kwargs['height'] = kwargs.get('plot_height',kwargs.get('height',300))
    kwargs['width'] = kwargs.get('plot_width', kwargs.get('width',400))
    if 'plot_width' in kwargs.keys() : kwargs.pop('plot_width')
    if 'plot_height' in kwargs.keys() : kwargs.pop('plot_height')
=======
    kwargs['height'] = kwargs.get('height',300)
    kwargs['width'] = kwargs.get('width',400)
>>>>>>> ffa82d48
    kwargs['x_axis_label'] = kwargs.get('x_axis_label','Column Optical Depth')
    kwargs['y_axis_label'] = kwargs.get('y_axis_label','Pressure (bars)')
    kwargs['y_axis_type'] = kwargs.get('y_axis_type','log')
    kwargs['x_axis_type'] = kwargs.get('x_axis_type','log')    

    if type(out)==dict:
        out=[out]

    condensibles = out[0]['condensibles']
    if gas is not None: 
        indx = condensibles.index(gas)
        length = len(out)
    else:
        length = len(condensibles)
    ngas = len(condensibles)
    col = color(length)
    col = Colorblind8[:length]
    lines = ['solid','dashed','dotdash','dashdot']

    legend_it = []
    for j in range(len(out)):
        pressure = out[j]['pressure']
        opd_by_gas = out[j]['opd_by_gas']

        if j == 0:
            kwargs['y_range'] = kwargs.get('y_range',[np.max(pressure), np.min(pressure)])
            kwargs['x_range'] = kwargs.get('x_range',[np.max([1e-6, np.min(opd_by_gas*0.9)]), 
                                                np.max(opd_by_gas*1.1)])
            fig = figure(**kwargs)

        if compare:
            if gas is not None:
                f = fig.line(opd_by_gas[:,indx], pressure, line_width=4, legend_label = condensibles[indx], color=Colorblind8[np.mod(j, len(Colorblind8))])
            else:
                for i in range(ngas):
                    f = fig.line(opd_by_gas[:,i], pressure,line_width=4, legend_label = condensibles[i], color=Colorblind8[np.mod(j, len(Colorblind8))], line_dash=lines[i])
            legend_it.append((legend[j], [f]))
        else:
            if gas is not None:
                fig.line(opd_by_gas[:,indx], pressure, line_width=4, legend_label = condensibles[indx], color=col[j], line_dash=lines[j])
            else:
                for i in range(ngas):
                    fig.line(opd_by_gas[:,i], pressure,line_width=4, legend_label = condensibles[i], color=col[i], line_dash=lines[j])

    if compare:
        legend = Legend(items=legend_it, location=(0, 0))
        legend.click_policy="mute"
        fig.add_layout(legend, 'right')   
    #plot_format(fig)
    return fig

def condensate_mmr(out, gas=None, compare=False, legend=None, **kwargs):
    """
    Condensate mean mass mixing ratio
    
    Parameters
    ----------
    out : dict 
        Dictionary output from pyeddy run
    color : method
        Method from bokeh.palletes. e.g. bokeh.palletes.virids, bokeh.palletes.magma
    **kwargs : kwargs 
        Kwargs for bokeh.figure() 
    """
<<<<<<< HEAD
    kwargs['height'] = kwargs.get('plot_height',kwargs.get('height',300))
    kwargs['width'] = kwargs.get('plot_width', kwargs.get('width',400))
    if 'plot_width' in kwargs.keys() : kwargs.pop('plot_width')
    if 'plot_height' in kwargs.keys() : kwargs.pop('plot_height')
=======

    kwargs['height'] = kwargs.get('height',300)
    kwargs['width'] = kwargs.get('width',400)
>>>>>>> ffa82d48
    kwargs['x_axis_label'] = kwargs.get('x_axis_label','Condensate MMR')
    kwargs['y_axis_label'] = kwargs.get('y_axis_label','Pressure (bars)')
    kwargs['y_axis_type'] = kwargs.get('y_axis_type','log')
    kwargs['x_axis_type'] = kwargs.get('x_axis_type','log')    

    if type(out)==dict:
        out=[out]

    condensibles = out[0]['condensibles']
    if gas is not None :
        indx = condensibles.index(gas)
        length = len(out)
    else:
        length = len(condensibles)
    ngas = len(condensibles)
    col = magma(length)
    lines = ['solid','dashed','dotdash','dashdot']

    legend_it = []
    for j in range(len(out)):
        pressure = out[j]['pressure']
        cond_mmr = out[j]['condensate_mmr']

        if j == 0:
            kwargs['y_range'] = kwargs.get('y_range',[np.max(pressure), np.min(pressure)])
            kwargs['x_range'] = kwargs.get('x_range',[np.max([1e-9, np.min(cond_mmr*0.9)]), 
                                                    np.max(cond_mmr*1.1)])
            fig = figure(**kwargs)

        if compare:
            if gas is not None:
                f = fig.line(cond_mmr[:,i], pressure, line_width=4, legend_label = condensibles[indx], color=Colorblind8[np.mod(j, len(Colorblind8))])
            else:
                for i in range(ngas):
                    label = condensibles[i] + ' ' + legend[j]
                    f = fig.line(cond_mmr[:,i], pressure, line_width=4, legend_label = condensibles[i], color=Colorblind8[np.mod(j, len(Colorblind8))], line_dash=lines[i])
            legend_it.append((legend[j], [f]))

        else:
            if gas is not None:
                fig.line(cond_mmr[:,indx], pressure, line_width=4, legend_label = condensibles[indx], color=Colorblind8[np.mod(j, len(Colorblind8))], line_dash=lines[j])
            else:
                for i in range(ngas):
                    fig.line(cond_mmr[:,i], pressure, line_width=4, legend_label = condensibles[i], color=col[i], line_dash=lines[j])

    if compare:
        legend = Legend(items=legend_it, location=(0, 0))
        legend.click_policy="mute"
        fig.add_layout(legend, 'right')   

    plot_format(fig)
    return fig

def all_optics(out):
    """
    Maps of the wavelength dependent single scattering albedo 
    and cloud opacity and asymmetry parameter as a function of altitude. 

    Parameters
    ----------
    out : dict 
        Dictionary output from pyeddy run 

    Returns
    -------
    Three bokeh plots with the single scattering, optical depth, and assymetry maps
    """
    #get into DataFrame format
    dat01 = pyeddy.picaso_format(out['opd_per_layer'],out['single_scattering'],
                      out['asymmetry'])

    nwno=len(out['wave'])
    nlayer=len(out['pressure'])
    pressure=out['pressure']

    pressure_label = 'Pressure (Bars)'

    wavelength_label = 'Wavelength (um)'
    wavelength = out['wave']

    cols = colfun1(200)
    color_mapper = LinearColorMapper(palette=cols, low=0, high=1)

    #PLOT W0
    scat01 = np.flip(np.reshape(dat01['w0'].values,(nlayer,nwno)),0)
    xr, yr = scat01.shape
    f01a = figure(x_range=[0, yr], y_range=[0,xr],
                           x_axis_label=wavelength_label, y_axis_label=pressure_label,
                           title="Single Scattering Albedo",
                          width=300, height=300)


    f01a.image(image=[scat01],  color_mapper=color_mapper, x=0,y=0,dh=xr,dw =yr )

    color_bar = ColorBar(color_mapper=color_mapper, #ticker=LogTicker(),
                       label_standoff=12, border_line_color=None, location=(0,0))

    f01a.add_layout(color_bar, 'left')


    #PLOT OPD
    scat01 = np.flip(np.reshape(dat01['opd'].values,(nlayer,nwno)),0)

    xr, yr = scat01.shape
    cols = colfun2(200)[::-1]
    color_mapper = LogColorMapper(palette=cols, low=1e-3, high=10)


    f01 = figure(x_range=[0, yr], y_range=[0,xr],
                           x_axis_label=wavelength_label, y_axis_label=pressure_label,
                           title="Cloud Optical Depth Per Layer",
                          width=320, height=300)

    f01.image(image=[scat01],  color_mapper=color_mapper, x=0,y=0,dh=xr,dw =yr )

    color_bar = ColorBar(color_mapper=color_mapper, ticker=LogTicker(),
                       label_standoff=12, border_line_color=None, location=(0,0))
    f01.add_layout(color_bar, 'left')

    #PLOT G0
    scat01 = np.flip(np.reshape(dat01['g0'].values,(nlayer,nwno)),0)

    xr, yr = scat01.shape
    cols = colfun3(200)[::-1]
    color_mapper = LinearColorMapper(palette=cols, low=0, high=1)


    f01b = figure(x_range=[0, yr], y_range=[0,xr],
                           x_axis_label=wavelength_label, y_axis_label=pressure_label,
                           title="Asymmetry Parameter",
                          width=300, height=300)

    f01b.image(image=[scat01],  color_mapper=color_mapper, x=0,y=0,dh=xr,dw =yr )

    color_bar = ColorBar(color_mapper=color_mapper, ticker=BasicTicker(),
                       label_standoff=12, border_line_color=None, location=(0,0))
    f01b.add_layout(color_bar, 'left')

    #CHANGE X AND Y AXIS TO BE PHYSICAL UNITS 
    #indexes for pressure plot 
    if (pressure is not None):
        pressure = ["{:.1E}".format(i) for i in pressure[::-1]] #flip since we are also flipping matrices
        npres = len(pressure)
        ipres = np.array(range(npres))
        #set how many we actually want to put on the figure 
        #hard code ten on each.. 
        ipres = ipres[::int(npres/10)]
        pressure = pressure[::int(npres/10)]
        #create dictionary for tick marks 
        ptick = {int(i):j for i,j in zip(ipres,pressure)}
        for i in [f01a, f01, f01b]:
            i.yaxis.ticker = ipres
            i.yaxis.major_label_overrides = ptick
    if (wavelength is not None):
        wave = ["{:.2F}".format(i) for i in wavelength]
        nwave = len(wave)
        iwave = np.array(range(nwave))
        iwave = iwave[::int(nwave/10)]
        wave = wave[::int(nwave/10)]
        wtick = {int(i):j for i,j in zip(iwave,wave)}
        for i in [f01a, f01, f01b]:
            i.xaxis.ticker = iwave
            i.xaxis.major_label_overrides = wtick       

    return gridplot([[f01a, f01,f01b]])

def all_optics_1d(out, wave_range, return_output = False,legend=None,
    colors = colpals.Colorblind8, **kwargs):
    """
    Plots 1d profiles of optical depth per layer, single scattering, and 
    asymmetry averaged over the user input wave_range. 

    Parameters
    ----------
    out : list or dict 
        Either a list of output dictionaries or a single dictionary output
        from .compute(as_dict=True)
    wave_range : list 
        min and max wavelength in microns 
    return_output : bool 
        Default is just to return a figure but you can also 
        return all the 1d profiles 
    legend : bool 
        Default is none. Legend for each component of out 
    **kwargs : keyword arguments
        Key word arguments will be supplied to each bokeh figure function
    """

<<<<<<< HEAD
    kwargs['height'] = kwargs.get('plot_height',kwargs.get('height',300))
    kwargs['width'] = kwargs.get('plot_width', kwargs.get('width',300))
    if 'plot_width' in kwargs.keys() : kwargs.pop('plot_width')
    if 'plot_height' in kwargs.keys() : kwargs.pop('plot_height')
=======
    kwargs['height'] = kwargs.get('height',300)
    kwargs['width'] = kwargs.get('width',300)
>>>>>>> ffa82d48
    kwargs['y_axis_type'] = kwargs.get('y_axis_type','log')

    if not isinstance(out, list):
        out = [out]

    pressure = out[0]['pressure']

    kwargs['y_range'] = kwargs.get('y_range',[max(pressure),min(pressure)])     

    ssa = figure(x_axis_label='Single Scattering Albedo',**kwargs)

    g0 = figure(x_axis_label='Asymmetry',**kwargs)

    opd = figure(x_axis_label='Optical Depth',y_axis_label='Pressure (bars)',
        x_axis_type='log',**kwargs)

    
    for i,results in enumerate(out): 
        inds = np.where((results['wave']>wave_range[0]) & 
            (results['wave']<wave_range[1]))
        opd_dat = np.mean(results['opd_per_layer'][:,inds],axis=2)[:,0]
        opd.line(opd_dat, 
                 results['pressure'], color=colors[np.mod(i, len(colors))],line_width=3)
        g0_dat = np.mean(results['asymmetry'][:,inds],axis=2)[:,0]
        g0.line(g0_dat, 
                 results['pressure'], color=colors[np.mod(i, len(colors))],line_width=3)
        
        if isinstance(legend, type(None)):
            ssa_dat = np.mean(results['single_scattering'][:,inds],axis=2)[:,0]
            ssa.line(ssa_dat, 
                 results['pressure'], color=colors[np.mod(i, len(colors))],line_width=3)
        else:
            ssa_dat = np.mean(results['single_scattering'][:,inds],axis=2)[:,0]
            ssa.line(ssa_dat, 
                 results['pressure'], color=colors[np.mod(i, len(colors))],line_width=3,
                 legend_label=legend[i])
            ssa.legend.location='top_left'

    if return_output:   
        return gridplot([[opd,ssa,g0]]), [opd_dat,ssa_dat,g0_dat]
    else:   
        return gridplot([[opd,ssa,g0]])

def find_nearest_1d(array,value):
    #small program to find the nearest neighbor in a matrix
    ar , iar ,ic = np.unique(array,return_index=True,return_counts=True)
    idx = (np.abs(ar-value)).argmin(axis=0)
    if ic[idx]>1: 
        idx = iar[idx] + (ic[idx]-1)
    else: 
        idx = iar[idx]
    return idx

<<<<<<< HEAD
def pressure_fig(**kwargs):
    kwargs['y_range'] = kwargs.get('y_range',[1e2,1e-6])
    kwargs['height'] = kwargs.get('plot_height',kwargs.get('height',400))
    kwargs['width'] = kwargs.get('plot_width', kwargs.get('width',600))
    if 'plot_width' in kwargs.keys() : kwargs.pop('plot_width')
    if 'plot_height' in kwargs.keys() : kwargs.pop('plot_height')
    kwargs['x_axis_label'] = kwargs.get('x_axis_label','Temperature (K)')
    kwargs['y_axis_label'] = kwargs.get('y_axis_label','Pressure (bars)')
    kwargs['y_axis_type'] = kwargs.get('y_axis_type','log')        
    fig = figure(**kwargs)
=======
def pressure_fig(**plot_kwargs):
    plot_kwargs['y_range'] = plot_kwargs.get('y_range',[1e2,1e-6])
    plot_kwargs['height'] = plot_kwargs.get('height',400)
    plot_kwargs['width'] = plot_kwargs.get('width',600)
    plot_kwargs['x_axis_label'] = plot_kwargs.get('x_axis_label','Temperature (K)')
    plot_kwargs['y_axis_label'] = plot_kwargs.get('y_axis_label','Pressure (bars)')
    plot_kwargs['y_axis_type'] = plot_kwargs.get('y_axis_type','log')        
    fig = figure(**plot_kwargs)
>>>>>>> ffa82d48
    return fig

def plot_format(df):
    """Function to reformat plots"""
    df.xaxis.axis_label_text_font='times'
    df.yaxis.axis_label_text_font='times'
    df.xaxis.major_label_text_font_size='14pt'
    df.yaxis.major_label_text_font_size='14pt'
    df.xaxis.axis_label_text_font_size='14pt'
    df.yaxis.axis_label_text_font_size='14pt'
    df.xaxis.major_label_text_font='times'
    df.yaxis.major_label_text_font='times'
    df.xaxis.axis_label_text_font_style = 'bold'
    df.yaxis.axis_label_text_font_style = 'bold'

def plot_fsed(pressure, z, scale_height, alpha, beta, epsilon=1e-2, pres_alpha=None, **kwargs):

<<<<<<< HEAD
    kwargs['height'] = kwargs.get('plot_height',kwargs.get('height',300))
    kwargs['width'] = kwargs.get('plot_width', kwargs.get('width',700))
    if 'plot_width' in kwargs.keys() : kwargs.pop('plot_width')
    if 'plot_height' in kwargs.keys() : kwargs.pop('plot_height')
=======
    kwargs['height'] = kwargs.get('height',400)
    kwargs['width'] = kwargs.get('width',700)
>>>>>>> ffa82d48
    kwargs['x_axis_label'] = kwargs.get('x_axis_label','fsed')
    kwargs['y_axis_label'] = kwargs.get('y_axis_label','Pressure (bars)')
    kwargs['x_axis_type'] = kwargs.get('x_axis_type','log')
    kwargs['y_axis_type'] = kwargs.get('y_axis_type','log')

    if type(alpha) is int:
        alpha = [alpha]
    if type(beta) is int:
        beta = [beta]

    if pres_alpha is None:
        zstar = max(z)
    else:
        indx = find_nearest_1d(pressure, pres_alpha)
        zstar = z[indx]
    indx = find_nearest_1d(pressure, 1)
    H = scale_height[indx]

    cols = Colorblind8[:len(alpha)*len(beta)]
    lines = ['solid','dashed','dotted','dotdash','dashdot']
    kwargs['y_range'] = kwargs.get('y_range',[np.max(pressure), np.min(pressure)])
    fig = figure(**kwargs)
    
    for i in range(len(alpha)):
        for j in range(len(beta)):
            lab = "alpha=%g" %alpha[i] + ", beta=%g" %beta[j]
            col = Colorblind8[np.mod(i+len(alpha)*j, 8)]
            line = lines[np.mod(j, 5)]
            fsed = alpha[i] * np.exp((z-zstar)/(6*beta[j]*H)) + epsilon
            fig.line(fsed, pressure, legend_label=lab, color=col, line_width=5, line_dash='solid')#line)

    fig.legend.location = "bottom_right"

    return fig

def fsed_from_output(out,labels,y_axis='pressure',color_indx=0,cld_bounds=False,gas_indx=None,**kwargs):

    if type(out)==dict:
        out=[out]

<<<<<<< HEAD
    kwargs['height'] = kwargs.get('plot_height',kwargs.get('height',300))
    kwargs['width'] = kwargs.get('plot_width', kwargs.get('width',700))
    if 'plot_width' in kwargs.keys() : kwargs.pop('plot_width')
    if 'plot_height' in kwargs.keys() : kwargs.pop('plot_height')
=======
    kwargs['height'] = kwargs.get('height',400)
    kwargs['width'] = kwargs.get('width',700)
>>>>>>> ffa82d48
    kwargs['x_axis_label'] = kwargs.get('x_axis_label','fsed')
    kwargs['y_axis_label'] = kwargs.get('y_axis_label','Pressure (bars)')
    kwargs['x_axis_type'] = kwargs.get('x_axis_type','log')
    kwargs['y_axis_type'] = kwargs.get('y_axis_type','log')
    #kwargs['x_range'] = kwargs.get('x_range', [1e-2, 2e1])
    if gas_indx is not None:
        title = 'Condensible = ' + str(out[0]['condensibles'][gas_indx])
        kwargs['title'] = kwargs.get('title', title)


    cols = Colorblind8[color_indx:color_indx+len(out)]
    pressure = out[0]['pressure']
    kwargs['y_range'] = kwargs.get('y_range',[np.max(pressure), np.min(pressure)])
    fig = figure(**kwargs)

    min_id=[]; max_id=[]
    for i in range(len(out)):
        if gas_indx is None: x = out[i]['fsed']
        else: x = out[i]['fsed'][:,gas_indx]

        if y_axis == 'pressure':
            y = out[i]['pressure']
        elif y_axis == 'z':
            y = out[i]['altitude']
        col = Colorblind8[np.mod(i+color_indx, 8)]
        fig.line(x, y, legend_label=labels[i], color=col, line_width=5)
        if cld_bounds and gas_indx is not None:
            low_clds = []; high_clds = []
            ndz = out[i]['column_density'][:,gas_indx]
            nonzero = np.where(ndz>1e-3)[0]
            min_id.append(nonzero[0])
            max_id.append(nonzero[-1])
        
    if cld_bounds and gas_indx is not None:
        xmin = kwargs['x_range'][0]
        xmax = kwargs['x_range'][1]
        x1 = np.linspace(xmin,xmax,10)
        y1 = x1*0+y[min(min_id)]
        y2 = x1*0+y[max(max_id)]
        fig.line(x1, y1, color='black',line_width=5, line_dash='dashed')
        fig.line(x1, y2, color='black',line_width=5, line_dash='dashed')


    if labels is not None:
        fig.legend.location = "bottom_left"
    plot_format(fig)
    return fig<|MERGE_RESOLUTION|>--- conflicted
+++ resolved
@@ -39,16 +39,10 @@
     if return_condensation: fig, cond temperature curves, ,cond pressure grid , name of all available gases
     else: fig
     """
-<<<<<<< HEAD
     kwargs['height'] = kwargs.get('plot_height',kwargs.get('height',300))
     kwargs['width'] = kwargs.get('plot_width', kwargs.get('width',600))
     if 'plot_width' in kwargs.keys() : kwargs.pop('plot_width')
     if 'plot_height' in kwargs.keys() : kwargs.pop('plot_height')
-=======
-
-    #kwargs['height'] = kwargs.get('height',300)
-    #kwargs['width'] = kwargs.get('width',600)
->>>>>>> ffa82d48
     kwargs['x_axis_label'] = kwargs.get('x_axis_label','Temperature (K)')
     kwargs['y_axis_label'] = kwargs.get('y_axis_label','Pressure (bars)')
     kwargs['y_axis_type'] = kwargs.get('y_axis_type','log')
@@ -179,13 +173,9 @@
                 y_range=[np.max(pressure),np.min(pressure)])
 
             p2 = figure(width=p2w, height=p2h, title="Particle Distribution at %.0e bars" %at_pressure,
-<<<<<<< HEAD
                          x_axis_type='log', y_axis_type='log', y_axis_label='dn/dr (cm-3)',
                          x_axis_label='Particle Radius (um)', 
                          y_range=[np.max([np.min(dndr[i]), 1e-50]), np.max(dndr[i])])
-=======
-                         x_axis_type='log', y_axis_type='log', y_axis_label='dn/dr (cm-3)',x_axis_label='Particle Radius (um)')
->>>>>>> ffa82d48
 
         #add to r_g for that plot 
         df_r_g['average'] = [pressure[nl]]*len(pressure)
@@ -261,15 +251,10 @@
         Kwargs for bokeh.figure() 
     """
 
-<<<<<<< HEAD
     kwargs['height'] = kwargs.get('plot_height',kwargs.get('height',300))
     kwargs['width'] = kwargs.get('plot_width', kwargs.get('width',400))
     if 'plot_width' in kwargs.keys() : kwargs.pop('plot_width')
     if 'plot_height' in kwargs.keys() : kwargs.pop('plot_height')
-=======
-    kwargs['height'] = kwargs.get('height',300)
-    kwargs['width'] = kwargs.get('width',400)
->>>>>>> ffa82d48
     kwargs['x_axis_label'] = kwargs.get('x_axis_label','Column Optical Depth')
     kwargs['y_axis_label'] = kwargs.get('y_axis_label','Pressure (bars)')
     kwargs['y_axis_type'] = kwargs.get('y_axis_type','log')
@@ -334,16 +319,10 @@
     **kwargs : kwargs 
         Kwargs for bokeh.figure() 
     """
-<<<<<<< HEAD
     kwargs['height'] = kwargs.get('plot_height',kwargs.get('height',300))
     kwargs['width'] = kwargs.get('plot_width', kwargs.get('width',400))
     if 'plot_width' in kwargs.keys() : kwargs.pop('plot_width')
     if 'plot_height' in kwargs.keys() : kwargs.pop('plot_height')
-=======
-
-    kwargs['height'] = kwargs.get('height',300)
-    kwargs['width'] = kwargs.get('width',400)
->>>>>>> ffa82d48
     kwargs['x_axis_label'] = kwargs.get('x_axis_label','Condensate MMR')
     kwargs['y_axis_label'] = kwargs.get('y_axis_label','Pressure (bars)')
     kwargs['y_axis_type'] = kwargs.get('y_axis_type','log')
@@ -531,16 +510,10 @@
     **kwargs : keyword arguments
         Key word arguments will be supplied to each bokeh figure function
     """
-
-<<<<<<< HEAD
     kwargs['height'] = kwargs.get('plot_height',kwargs.get('height',300))
     kwargs['width'] = kwargs.get('plot_width', kwargs.get('width',300))
     if 'plot_width' in kwargs.keys() : kwargs.pop('plot_width')
     if 'plot_height' in kwargs.keys() : kwargs.pop('plot_height')
-=======
-    kwargs['height'] = kwargs.get('height',300)
-    kwargs['width'] = kwargs.get('width',300)
->>>>>>> ffa82d48
     kwargs['y_axis_type'] = kwargs.get('y_axis_type','log')
 
     if not isinstance(out, list):
@@ -594,7 +567,6 @@
         idx = iar[idx]
     return idx
 
-<<<<<<< HEAD
 def pressure_fig(**kwargs):
     kwargs['y_range'] = kwargs.get('y_range',[1e2,1e-6])
     kwargs['height'] = kwargs.get('plot_height',kwargs.get('height',400))
@@ -605,16 +577,6 @@
     kwargs['y_axis_label'] = kwargs.get('y_axis_label','Pressure (bars)')
     kwargs['y_axis_type'] = kwargs.get('y_axis_type','log')        
     fig = figure(**kwargs)
-=======
-def pressure_fig(**plot_kwargs):
-    plot_kwargs['y_range'] = plot_kwargs.get('y_range',[1e2,1e-6])
-    plot_kwargs['height'] = plot_kwargs.get('height',400)
-    plot_kwargs['width'] = plot_kwargs.get('width',600)
-    plot_kwargs['x_axis_label'] = plot_kwargs.get('x_axis_label','Temperature (K)')
-    plot_kwargs['y_axis_label'] = plot_kwargs.get('y_axis_label','Pressure (bars)')
-    plot_kwargs['y_axis_type'] = plot_kwargs.get('y_axis_type','log')        
-    fig = figure(**plot_kwargs)
->>>>>>> ffa82d48
     return fig
 
 def plot_format(df):
@@ -632,15 +594,10 @@
 
 def plot_fsed(pressure, z, scale_height, alpha, beta, epsilon=1e-2, pres_alpha=None, **kwargs):
 
-<<<<<<< HEAD
     kwargs['height'] = kwargs.get('plot_height',kwargs.get('height',300))
     kwargs['width'] = kwargs.get('plot_width', kwargs.get('width',700))
     if 'plot_width' in kwargs.keys() : kwargs.pop('plot_width')
     if 'plot_height' in kwargs.keys() : kwargs.pop('plot_height')
-=======
-    kwargs['height'] = kwargs.get('height',400)
-    kwargs['width'] = kwargs.get('width',700)
->>>>>>> ffa82d48
     kwargs['x_axis_label'] = kwargs.get('x_axis_label','fsed')
     kwargs['y_axis_label'] = kwargs.get('y_axis_label','Pressure (bars)')
     kwargs['x_axis_type'] = kwargs.get('x_axis_type','log')
@@ -681,15 +638,10 @@
     if type(out)==dict:
         out=[out]
 
-<<<<<<< HEAD
     kwargs['height'] = kwargs.get('plot_height',kwargs.get('height',300))
     kwargs['width'] = kwargs.get('plot_width', kwargs.get('width',700))
     if 'plot_width' in kwargs.keys() : kwargs.pop('plot_width')
     if 'plot_height' in kwargs.keys() : kwargs.pop('plot_height')
-=======
-    kwargs['height'] = kwargs.get('height',400)
-    kwargs['width'] = kwargs.get('width',700)
->>>>>>> ffa82d48
     kwargs['x_axis_label'] = kwargs.get('x_axis_label','fsed')
     kwargs['y_axis_label'] = kwargs.get('y_axis_label','Pressure (bars)')
     kwargs['x_axis_type'] = kwargs.get('x_axis_type','log')
