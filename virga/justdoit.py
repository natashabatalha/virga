import astropy.constants as c
import astropy.units as u
import pandas as pd
import numpy as np
import os
from scipy import optimize 
import PyMieScatt as ps

from .root_functions import advdiff, vfall,vfall_find_root,qvs_below_model, find_cond_t, solve_force_balance
from .calc_mie import fort_mie_calc, calc_new_mieff
from . import gas_properties
from . import pvaps
from .justplotit import plot_format, find_nearest_1d

from .direct_mmr_solver import direct_solver


def compute(atmo, directory = None, as_dict = True, og_solver = True, 
    direct_tol=1e-15, refine_TP = True, og_vfall=True, analytical_rg = True, do_virtual=True):

    """
    Top level program to run eddysed. Requires running `Atmosphere` class 
    before running this. 
    
    Parameters
    ----------
    atmo : class 
        `Atmosphere` class 
    directory : str, optional 
        Directory string that describes where refrind files are 
    as_dict : bool, optional 
        Default = False. Option to view full output as dictionary
    og_solver : bool, optional
        Default=True. BETA. Contact developers before changing to False.
         Option to change mmr solver (True = original eddysed, False = new direct solver)
    direct_tol : float , optional
        Only used if og_solver =False. Default = True. 
        Tolerance for direct solver
    refine_TP : bool, optional
        Only used if og_solver =False. 
        Option to refine temperature-pressure profile for direct solver 
    og_vfall : bool, optional
        Option to use original A&M or new Khan-Richardson method for finding vfall
    analytical_rg : bool, optional
        Only used if og_solver =False. 
        Option to use analytical expression for rg, or alternatively deduce rg from calculation
        Calculation option will be most useful for future 
        inclusions of alternative particle size distributions
    do_virtual : bool 
        If the user adds an upper bound pressure that is too low. There are cases where a cloud wants to 
        form off the grid towards higher pressures. This enables that. 

    Returns 
    -------
    opd, w0, g0
        Extinction per layer, single scattering abledo, asymmetry parameter, 
        All are ndarrays that are nlayer by nwave
    dict 
        Dictionary output that contains full output. See tutorials for explanation of all output.
    """
    mmw = atmo.mmw
    mh = atmo.mh
    condensibles = atmo.condensibles

    ngas = len(condensibles)

    gas_mw = np.zeros(ngas)
    gas_mmr = np.zeros(ngas)
    rho_p = np.zeros(ngas)

    # scale-height for fsed taken at Teff (default: temp at 1bar) 
    H = atmo.r_atmos * atmo.Teff / atmo.g
    
    
    #### First we need to either grab or compute Mie coefficients #### 
    for i, igas in zip(range(ngas),condensibles) : 

        #Get gas properties including gas mean molecular weight,
        #gas mixing ratio, and the density
        run_gas = getattr(gas_properties, igas)
        gas_mw[i], gas_mmr[i], rho_p[i] = run_gas(mmw, mh=mh, gas_mmr=atmo.gas_mmr)

        #Get mie files that are already saved in 
        #directory
        #eventually we will replace this with nice database 
        qext_gas, qscat_gas, cos_qscat_gas, nwave, radius,wave_in = get_mie(igas,directory)

        if i==0: 
            nradii = len(radius)
            rmin = np.min(radius)
<<<<<<< HEAD
            radius, rup, dr = get_r_grid(rmin, nradii) #todo: need to check that this radius is the same as from get_mei
=======
            radius, rup, dr = get_r_grid(rmin, n_radii=nradii)
>>>>>>> 04eb2d42
            qext = np.zeros((nwave,nradii,ngas))
            qscat = np.zeros((nwave,nradii,ngas))
            cos_qscat = np.zeros((nwave,nradii,ngas))

        #add to master matrix that contains the per gas Mie stuff
        qext[:,:,i], qscat[:,:,i], cos_qscat[:,:,i] = qext_gas, qscat_gas, cos_qscat_gas

    #Next, calculate size and concentration
    #of condensates in balance between eddy diffusion and sedimentation

    #qc = condensate mixing ratio, qt = condensate+gas mr, rg = mean radius,
    #reff = droplet eff radius, ndz = column dens of condensate, 
    #qc_path = vertical path of condensate

    #   run original eddysed code
    if og_solver:
        #here atmo.param describes the parameterization used for the variable fsed methodology
        if atmo.param == 'exp': 
            #the formalism of this is detailed in Rooney et al. 2021
            atmo.b = 6 * atmo.b * H # using constant scale-height in fsed
            fsed_in = (atmo.fsed-atmo.eps) 
        elif atmo.param == 'const':
            fsed_in = atmo.fsed
        qc, qt, rg, reff, ndz, qc_path, mixl, z_cld = eddysed(atmo.t_level, atmo.p_level, atmo.t_layer, atmo.p_layer, 
                                             condensibles, gas_mw, gas_mmr, rho_p , mmw, 
                                             atmo.g, atmo.kz, atmo.mixl, 
                                             fsed_in,
                                             atmo.b, atmo.eps, atmo.scale_h, atmo.z_top, atmo.z_alpha, min(atmo.z), atmo.param,
                                             mh, atmo.sig, rmin, nradii,
                                             atmo.d_molecule,atmo.eps_k,atmo.c_p_factor,
                                             og_vfall, supsat=atmo.supsat,verbose=atmo.verbose,do_virtual=do_virtual)
        pres_out = atmo.p_layer
        temp_out = atmo.t_layer
        z_out = atmo.z

    
    #   run new, direct solver
    else:
        fsed_in = atmo.fsed
        z_cld = None #temporary fix 
        qc, qt, rg, reff, ndz, qc_path, pres_out, temp_out, z_out,mixl = direct_solver(atmo.t_layer, atmo.p_layer,
                                             condensibles, gas_mw, gas_mmr, rho_p , mmw, 
                                             atmo.g, atmo.kz, atmo.fsed, mh,atmo.sig, rmin, nradii, 
                                             atmo.d_molecule,atmo.eps_k,atmo.c_p_factor,
                                             direct_tol, refine_TP, og_vfall, analytical_rg)

            
    #Finally, calculate spectrally-resolved profiles of optical depth, single-scattering
    #albedo, and asymmetry parameter.    
    opd, w0, g0, opd_gas = calc_optics(nwave, qc, qt, rg, reff, ndz,radius,
                                       dr,qext, qscat,cos_qscat,atmo.sig, rmin, nradii,verbose=atmo.verbose)

    if as_dict:
        if atmo.param == 'exp':
            fsed_out = fsed_in * np.exp((atmo.z - atmo.z_alpha) / atmo.b ) + atmo.eps
        else: 
            fsed_out = fsed_in 
        return create_dict(qc, qt, rg, reff, ndz,opd, w0, g0, 
                           opd_gas,wave_in, pres_out, temp_out, condensibles,
                           mh,mmw, fsed_out, atmo.sig, nradii,rmin, z_out, atmo.dz_layer, 
                           mixl, atmo.kz, atmo.scale_h, z_cld) 
    else:
        return opd, w0, g0

def create_dict(qc, qt, rg, reff, ndz,opd, w0, g0, opd_gas,wave,pressure,temperature, gas_names,
    mh,mmw,fsed,sig,nrad,rmin,z, dz_layer, mixl, kz, scale_h, z_cld):
    return {
        "pressure":pressure/1e6, 
        "pressure_unit":'bar',
        "temperature":temperature,
        "temperature_unit":'kelvin',
        "wave":wave[:,0],
        "wave_unit":'micron',
        "condensate_mmr":qc,
        "cond_plus_gas_mmr":qt,
        "mean_particle_r":rg*1e4,
        "droplet_eff_r":reff*1e4, 
        "r_units":'micron',
        "column_density":ndz,
        "column_density_unit":'#/cm^2',
        "opd_per_layer":opd, 
        "single_scattering" : w0, 
        "asymmetry": g0, 
        "opd_by_gas": opd_gas,
        "condensibles":gas_names,
        #"scalar_inputs": {'mh':mh, 'mmw':mmw,'fsed':fsed, 'sig':sig,'nrad':nrad,'rmin':rmin},
        "scalar_inputs": {'mh':mh, 'mmw':mmw,'sig':sig,'nrad':nrad,'rmin':rmin},
        "fsed": fsed,
        "altitude":z,
        "layer_thickness":dz_layer,
        "z_unit":'cm',
        'mixing_length':mixl, 
        'mixing_length_unit':'cm',
        'kz':kz, 
        'kz_unit':'cm^2/s',
        'scale_height':scale_h,
        'cloud_deck':z_cld
    }

def calc_optics(nwave, qc, qt, rg, reff, ndz,radius,dr,qext, qscat,cos_qscat,sig, rmin, nrad,verbose):
    """
    Calculate spectrally-resolved profiles of optical depth, single-scattering
    albedo, and asymmetry parameter.

    Parameters
    ----------
    nwave : int 
        Number of wave points 
    qc : ndarray
        Condensate mixing ratio 
    qt : ndarray 
        Gas + condensate mixing ratio 
    rg : ndarray 
        Geometric mean radius of condensate 
    reff : ndarray
        Effective (area-weighted) radius of condensate (cm)
    ndz : ndarray
        Column density of particle concentration in layer (#/cm^2)
    radius : ndarray
        Radius bin centers (cm)
    dr : ndarray
        Width of radius bins (cm)
    qscat : ndarray
        Scattering efficiency
    qext : ndarray
        Extinction efficiency
    cos_qscat : ndarray
        qscat-weighted <cos (scattering angle)>
    sig : float 
        Width of the log normal particle distribution
    verbose: bool 
        print out warnings or not


    Returns
    -------
    opd : ndarray 
        extinction optical depth due to all condensates in layer
    w0 : ndarray 
        single scattering albedo
    g0 : ndarray 
        asymmetry parameter = Q_scat wtd avg of <cos theta>
    opd_gas : ndarray
        cumulative (from top) opd by condensing vapor as geometric conservative scatterers
    """

    PI=np.pi
    nz = qc.shape[0]
    ngas = qc.shape[1]
    nrad = len(radius)

    opd_layer = np.zeros((nz, ngas))
    scat_gas = np.zeros((nz,nwave,ngas))
    ext_gas = np.zeros((nz,nwave,ngas))
    cqs_gas = np.zeros((nz,nwave,ngas))
    opd = np.zeros((nz,nwave))
    opd_gas = np.zeros((nz,ngas))
    w0 = np.zeros((nz,nwave))
    g0 = np.zeros((nz,nwave))
    warning=''
    for iz in range(nz):
        for igas in range(ngas):
            # Optical depth for conservative geometric scatterers 
            if ndz[iz,igas] > 0:
<<<<<<< HEAD
                
                #if np.log10(rg[iz,igas]) < np.log10(rmin)+0.75*sig:
                #    raise Exception ('There has been a calculated particle radii of {0}cm for the {1}th gas at the {2}th grid point. The minimum radius from the Mie grid is {3}cm, and youve requested a lognormal distribution of {4}. Therefore it is not possible to accurately compute the optical properties.'.format(str(rg[iz,igas]),str(igas),str(iz), str(rmin),str(sig)))
=======

                if np.log10(rg[iz,igas]) < np.log10(rmin)+0.75*sig:
                    warning0 = f'Take caution in analyzing results. There have been a calculated particle radii off the Mie grid, which has a min radius of {rmin}cm and distribution of {sig}. The following errors:'
                    warning+='{0}cm for the {1}th gas at the {2}th grid point; '.format(str(rg[iz,igas]),str(igas),str(iz))
>>>>>>> 04eb2d42

                r2 = rg[iz,igas]**2 * np.exp( 2*np.log( sig)**2 )
                opd_layer[iz,igas] = 2.*PI*r2*ndz[iz,igas]

                #  Calculate normalization factor (forces lognormal sum = 1.0)
                rsig = sig
                norm = 0.
                for irad in range(nrad):
                    rr = radius[irad]
                    arg1 = dr[irad] / ( np.sqrt(2.*PI)*rr*np.log(rsig) )
                    arg2 = -np.log( rr/rg[iz,igas] )**2 / ( 2*np.log(rsig)**2 )
                    norm = norm + arg1*np.exp( arg2 )
                    #print (rr, rg[iz,igas],rsig,arg1,arg2)

                # normalization
                norm = ndz[iz,igas] / norm

                for irad in range(nrad):
                    rr = radius[irad]
                    arg1 = dr[irad] / ( np.sqrt(2.*PI)*np.log(rsig) )
                    arg2 = -np.log( rr/rg[iz,igas] )**2 / ( 2*np.log(rsig)**2 )
                    pir2ndz = norm*PI*rr*arg1*np.exp( arg2 )         
                    for iwave in range(nwave): 
                        scat_gas[iz,iwave,igas] = scat_gas[iz,iwave,igas]+qscat[iwave,irad,igas]*pir2ndz
                        ext_gas[iz,iwave,igas] = ext_gas[iz,iwave,igas]+qext[iwave,irad,igas]*pir2ndz
                        cqs_gas[iz,iwave,igas] = cqs_gas[iz,iwave,igas]+cos_qscat[iwave,irad,igas]*pir2ndz

                    #TO DO ADD IN CLOUD SUBLAYER KLUGE LATER 

    #Sum over gases and compute spectral optical depth profile etc
    for iz in range(nz):
        for iwave in range(nwave): 
            opd_scat = 0.
            opd_ext = 0.
            cos_qs = 0.
            for igas in range(ngas):
                opd_scat = opd_scat + scat_gas[iz,iwave,igas]
                opd_ext = opd_ext + ext_gas[iz,iwave,igas]
                cos_qs = cos_qs + cqs_gas[iz,iwave,igas]

                if( opd_scat > 0. ):
                    opd[iz,iwave] = opd_ext
                    w0[iz,iwave] = opd_scat / opd_ext
                    #if w0[iz,iwave]>1: 
                    #    w0[iz,iwave]=1.
                    g0[iz,iwave] = cos_qs / opd_scat
                    
    #cumulative optical depths for conservative geometric scatterers
    opd_tot = 0.

    for igas in range(ngas):
        opd_gas[0,igas] = opd_layer[0,igas]

        for iz in range(1,nz):
            opd_gas[iz,igas] = opd_gas[iz-1,igas] + opd_layer[iz,igas]
    if ((warning!='') & (verbose)): print(warning0+warning+' Turn off warnings by setting verbose=False.')
    return opd, w0, g0, opd_gas

def eddysed(t_top, p_top,t_mid, p_mid, condensibles, 
    gas_mw, gas_mmr,rho_p,mw_atmos,gravity, kz,mixl,
    fsed, b, eps, scale_h, z_top, z_alpha, z_min, param,
    mh,sig, rmin, nrad,d_molecule,eps_k,c_p_factor,
    og_vfall=True,do_virtual=True, supsat=0, verbose=True):
    """
    Given an atmosphere and condensates, calculate size and concentration
    of condensates in balance between eddy diffusion and sedimentation.

    Parameters
    ----------
    t_top : ndarray
        Temperature at each layer (K)
    p_top : ndarray
        Pressure at each layer (dyn/cm^2)
    t_mid : ndarray
        Temperature at each midpoint (K)
    p_mid : ndarray 
        Pressure at each midpoint (dyn/cm^2)
    condensibles : ndarray or list of str
        List or array of condensible gas names
    gas_mw : ndarray
        Array of gas mean molecular weight from `gas_properties`
    gas_mmr : ndarray 
        Array of gas mixing ratio from `gas_properties`
    rho_p : float 
        density of condensed vapor (g/cm^3)
    mw_atmos : float 
        Mean molecular weight of the atmosphere
    gravity : float 
        Gravity of planet cgs
    kz : float or ndarray
        Kzz in cgs, either float or ndarray depending of whether or not 
        it is set as input
    fsed : float 
        Sedimentation efficiency coefficient, unitless
    b : float
        Denominator of exponential in sedimentation efficiency  (if param is 'exp')
    eps: float
        Minimum value of fsed function (if param=exp)
    scale_h : float 
        Scale height of the atmosphere
    z_top : float
        Altitude at each layer
    z_alpha : float
        Altitude at which fsed=alpha for variable fsed calculation
    param : str
        fsed parameterisation
        'const' (constant), 'exp' (exponential density derivation)
    mh : float 
        Atmospheric metallicity in NON log units (e.g. 1 for 1x solar)
    sig : float 
        Width of the log normal particle distribution
    d_molecule : float 
        diameter of atmospheric molecule (cm) (Rosner, 2000)
        (3.711e-8 for air, 3.798e-8 for N2, 2.827e-8 for H2)
        Set in Atmosphere constants 
    eps_k : float 
        Depth of the Lennard-Jones potential well for the atmosphere 
        Used in the viscocity calculation (units are K) (Rosner, 2000)
    c_p_factor : float 
        specific heat of atmosphere (erg/K/g) . Usually 7/2 for ideal gas
        diatomic molecules (e.g. H2, N2). Technically does slowly rise with 
        increasing temperature
    og_vfall : bool , optional
        optional, default = True. True does the original fall velocity calculation. 
        False does the updated one which runs a tad slower but is more consistent.
        The main effect of turning on False is particle sizes in the upper atmosphere 
        that are slightly bigger.
    do_virtual : bool,optional 
        optional, Default = True which adds a virtual layer if the 
        species condenses below the model domain.
    supsat : float, optional
        Default = 0 , Saturation factor (after condensation)

    Returns
    -------
    qc : ndarray 
        condenstate mixing ratio (g/g)
    qt : ndarray 
        gas + condensate mixing ratio (g/g)
    rg : ndarray
        geometric mean radius of condensate  cm 
    reff : ndarray
        droplet effective radius (second moment of size distrib, cm)
    ndz : ndarray 
        number column density of condensate (cm^-3)
    qc_path : ndarray 
        vertical path of condensate 
    """
    #default for everything is false, will fill in as True as we go


    did_gas_condense = [False for i in condensibles]
    t_bot = t_top[-1]
    p_bot = p_top[-1]
    z_bot = z_top[-1]
    ngas =  len(condensibles)
    nz = len(t_mid)
    qc = np.zeros((nz,ngas))
    qt  = np.zeros((nz, ngas))
    rg = np.zeros((nz, ngas))
    reff = np.zeros((nz, ngas))
    ndz = np.zeros((nz, ngas))
    fsed_layer = np.zeros((nz,ngas))
    qc_path = np.zeros(ngas)
    z_cld_out = np.zeros(ngas)

    for i, igas in zip(range(ngas), condensibles):

        q_below = gas_mmr[i]

        #include decrease in condensate mixing ratio below model domain
        if do_virtual: 
            z_cld=None
            qvs_factor = (supsat+1)*gas_mw[i]/mw_atmos
            get_pvap = getattr(pvaps, igas)
            if igas in ['Mg2SiO4','CaTiO3','CaAl12O19']:
                pvap = get_pvap(t_bot, p_bot, mh=mh)
            else:
                pvap = get_pvap(t_bot, mh=mh)

            qvs = qvs_factor*pvap/p_bot   
            if qvs <= q_below :   

                #find the pressure at cloud base 
                #   parameters for finding root 
                p_lo = p_bot
                p_hi = p_bot * 1e3

                #temperature gradient 
                dtdlnp = ( t_top[-2] - t_bot ) / np.log( p_bot/p_top[-2] )

                #   load parameters into qvs_below common block
                qv_dtdlnp = dtdlnp
                qv_p = p_bot
                qv_t = t_bot
                qv_gas_name = igas
                qv_factor = qvs_factor

                try:

                    p_base = optimize.root_scalar(qvs_below_model, 
                                bracket=[p_lo, p_hi], method='brentq', 
                                args=(qv_dtdlnp,qv_p, qv_t,qv_factor ,qv_gas_name,mh,q_below)
                                )#, xtol = 1e-20)

                    if verbose: print('Virtual Cloud Found: '+ qv_gas_name)
                    root_was_found = True
                except ValueError: 
                    root_was_found = False

                if root_was_found:
                    #Yes, the gas did condense (below the grid)
                    did_gas_condense[i] = True

                    p_base = p_base.root 
                    t_base = t_bot + np.log( p_bot/p_base )*dtdlnp
                    z_base = z_bot + scale_h[-1] * np.log( p_bot/p_base ) 
                    
                    #   Calculate temperature and pressure below bottom layer
                    #   by adding a virtual layer 

                    p_layer_virtual = 0.5*( p_bot + p_base )
                    t_layer_virtual = t_bot + np.log10( p_bot/p_layer_virtual )*dtdlnp

                    #we just need to overwrite 
                    #q_below from this output for the next routine
                    qc_v, qt_v, rg_v, reff_v,ndz_v,q_below, z_cld, fsed_layer_v = layer( igas, rho_p[i], 
                        #t,p layers, then t.p levels below and above
                        t_layer_virtual, p_layer_virtual, t_bot,t_base, p_bot, p_base,
                        kz[-1], mixl[-1], gravity, mw_atmos, gas_mw[i], q_below,
                        supsat, fsed, b, eps, z_bot, z_base, z_alpha, z_min, param,
                        sig,mh, rmin, nrad, d_molecule,eps_k,c_p_factor, #all scalaers
                        og_vfall, z_cld
                    )

        z_cld=None
        for iz in range(nz-1,-1,-1): #goes from BOA to TOA

            qc[iz,i], qt[iz,i], rg[iz,i], reff[iz,i],ndz[iz,i],q_below, z_cld, fsed_layer[iz,i]  = layer( igas, rho_p[i], 
                #t,p layers, then t.p levels below and above
                t_mid[iz], p_mid[iz], t_top[iz], t_top[iz+1], p_top[iz], p_top[iz+1],
                kz[iz], mixl[iz], gravity, mw_atmos, gas_mw[i], q_below,  
                supsat, fsed, b, eps, z_top[iz], z_top[iz+1], z_alpha, z_min, param,
                sig,mh, rmin, nrad, d_molecule,eps_k,c_p_factor, #all scalars
                og_vfall, z_cld
            )

            qc_path[i] = (qc_path[i] + qc[iz,i]*
                            ( p_top[iz+1] - p_top[iz] ) / gravity)
        z_cld_out[i] = z_cld

    return qc, qt, rg, reff, ndz, qc_path,mixl, z_cld_out

def layer(gas_name,rho_p, t_layer, p_layer, t_top, t_bot, p_top, p_bot,
    kz, mixl, gravity, mw_atmos, gas_mw, q_below,
    supsat, fsed, b, eps, z_top, z_bot, z_alpha, z_min, param,
    sig,mh, rmin, nrad, d_molecule,eps_k,c_p_factor,
    og_vfall, z_cld):
    """
    Calculate layer condensate properties by iterating on optical depth
    in one model layer (convering on optical depth over sublayers)

    gas_name : str 
        Name of condenstante 
    rho_p : float 
        density of condensed vapor (g/cm^3)
    t_layer : float 
        Temperature of layer mid-pt (K)
    p_layer : float 
        Pressure of layer mid-pt (dyne/cm^2)
    t_top : float 
        Temperature at top of layer (K)
    t_bot : float 
        Temperature at botton of layer (K)
    p_top : float 
        Pressure at top of layer (dyne/cm2)
    p_bot : float 
        Pressure at botton of layer 
    kz : float 
        eddy diffusion coefficient (cm^2/s)
    mixl : float 
        Mixing length (cm)
    gravity : float 
        Gravity of planet cgs 
    mw_atmos : float 
        Molecular weight of the atmosphere 
    gas_mw : float 
        Gas molecular weight 
    q_below : float 
        total mixing ratio (vapor+condensate) below layer (g/g)
    supsat : float 
        Super saturation factor
    fsed : float
        Sedimentation efficiency coefficient (unitless) 
    b : float
        Denominator of exponential in sedimentation efficiency  (if param is 'exp')
    eps: float
        Minimum value of fsed function (if param=exp)
    z_top : float
        Altitude at top of layer
    z_bot : float
        Altitude at bottom of layer
    z_alpha : float
        Altitude at which fsed=alpha for variable fsed calculation
    param : str
        fsed parameterisation
        'const' (constant), 'exp' (exponential density derivation)
    sig : float 
        Width of the log normal particle distribution 
    mh : float 
        Metallicity NON log soar (1=1xSolar)
    rmin : float 
        Minium radius on grid (cm)
    nrad : int 
        Number of radii on Mie grid
    d_molecule : float 
        diameter of atmospheric molecule (cm) (Rosner, 2000)
        (3.711e-8 for air, 3.798e-8 for N2, 2.827e-8 for H2)
        Set in Atmosphere constants 
    eps_k : float 
        Depth of the Lennard-Jones potential well for the atmosphere 
        Used in the viscocity calculation (units are K) (Rosner, 2000)
    c_p_factor : float 
        specific heat of atmosphere (erg/K/g) . Usually 7/2 for ideal gas
        diatomic molecules (e.g. H2, N2). Technically does slowly rise with 
        increasing temperature
    og_vfall : bool 
        Use original or new vfall calculation

    Returns
    -------
    qc_layer : ndarray 
        condenstate mixing ratio (g/g)
    qt_layer : ndarray 
        gas + condensate mixing ratio (g/g)
    rg_layer : ndarray
        geometric mean radius of condensate  cm 
    reff_layer : ndarray
        droplet effective radius (second moment of size distrib, cm)
    ndz_layer : ndarray 
        number column density of condensate (cm^-3)
    q_below : ndarray 
        total mixing ratio (vapor+condensate) below layer (g/g)
    """
    #   universal gas constant (erg/mol/K)
    nsub_max = 128
    R_GAS = 8.3143e7
    AVOGADRO = 6.02e23
    K_BOLTZ = R_GAS / AVOGADRO
    PI = np.pi 
    #   Number of levels of grid refinement used 
    nsub = 1

    #   specific gas constant for atmosphere (erg/K/g)
    r_atmos = R_GAS / mw_atmos

    #specific gas constant for cloud (erg/K/g)
    r_cloud = R_GAS/ gas_mw

    #   specific heat of atmosphere (erg/K/g)
    c_p = c_p_factor * r_atmos

    #   pressure thickness of layer
    dp_layer = p_bot - p_top
    dlnp = np.log( p_bot/p_top )

    #   temperature gradient 
    dtdlnp = ( t_top - t_bot ) / dlnp
    lapse_ratio = ( t_bot - t_top ) / dlnp / ( t_layer / c_p_factor )

    #   atmospheric density (g/cm^3)
    rho_atmos = p_layer / ( r_atmos * t_layer )

    #   atmospheric scale height (cm)
    scale_h = r_atmos * t_layer / gravity    

    #   convective velocity scale (cm/s) from mixing length theory
    w_convect = kz / mixl 

    #   atmospheric number density (molecules/cm^3)
    n_atmos = p_layer / ( K_BOLTZ*t_layer )

    #   atmospheric mean free path (cm)
    mfp = 1. / ( np.sqrt(2.)*n_atmos*PI*d_molecule**2 )

    # atmospheric viscosity (dyne s/cm^2)
    # EQN B2 in A & M 2001, originally from Rosner+2000
    # Rosner, D. E. 2000, Transport Processes in Chemically Reacting Flow Systems (Dover: Mineola)
    visc = (5./16.*np.sqrt( PI*K_BOLTZ*t_layer*(mw_atmos/AVOGADRO)) /
        ( PI*d_molecule**2 ) /
        ( 1.22 * ( t_layer / eps_k )**(-0.16) ))


    #   --------------------------------------------------------------------
    #   Top of convergence loop    
    converge = False
    while not converge: 

        #   Zero cumulative values
        qc_layer = 0.
        qt_layer = 0.
        ndz_layer = 0.
        opd_layer = 0.        

        #   total mixing ratio and pressure at bottom of sub-layer

        qt_bot_sub = q_below
        p_bot_sub = p_bot
        z_bot_sub = z_bot

        #SUBALYER 
        dp_sub = dp_layer / nsub

        for isub in range(nsub): 
            qt_below = qt_bot_sub
            p_top_sub = p_bot_sub - dp_sub
            dz_sub = scale_h * np.log( p_bot_sub/p_top_sub ) # width of layer
            p_sub = 0.5*( p_bot_sub + p_top_sub )
            #################### CHECK #####################
            z_top_sub = z_bot_sub + dz_sub
            z_sub = z_bot_sub + scale_h * np.log( p_bot_sub/p_sub ) # midpoint of layer 
            ################################################
            t_sub = t_bot + np.log( p_bot/p_sub )*dtdlnp
            qt_top, qc_sub, qt_sub, rg_sub, reff_sub,ndz_sub, z_cld, fsed_layer = calc_qc(
                    gas_name, supsat, t_sub, p_sub,r_atmos, r_cloud,
                        qt_below, mixl, dz_sub, gravity,mw_atmos,mfp,visc,
                        rho_p,w_convect, fsed, b, eps, param, z_bot_sub, z_sub, z_alpha, z_min,
                        sig,mh, rmin, nrad, og_vfall,z_cld)


            #   vertical sums
            qc_layer = qc_layer + qc_sub*dp_sub/gravity
            qt_layer = qt_layer + qt_sub*dp_sub/gravity
            ndz_layer = ndz_layer + ndz_sub

            if reff_sub > 0.:
                opd_layer = (opd_layer + 
                                    1.5*qc_sub*dp_sub/gravity/(rho_p*reff_sub))
    
            #   Increment values at bottom of sub-layer

            qt_bot_sub = qt_top
            p_bot_sub = p_top_sub
            z_bot_sub = z_top_sub

        #    Check convergence on optical depth
        if nsub_max == 1 :
            converge = True
        elif  nsub == 1 : 
            opd_test = opd_layer
        elif (opd_layer == 0.) or (nsub >= nsub_max): 
            converge = True
        elif ( abs( 1. - opd_test/opd_layer ) <= 1e-2 ) : 
            converge = True
        else: 
            opd_test = opd_layer
        
        nsub = nsub * 2
    #   Update properties at bottom of next layer

    q_below = qt_top

    #Get layer averages

    if opd_layer > 0. : 
        reff_layer = 1.5*qc_layer / (rho_p*opd_layer)
        lnsig2 = 0.5*np.log( sig )**2
        rg_layer = reff_layer*np.exp( -5*lnsig2 )
    else : 
        reff_layer = 0.
        rg_layer = 0.

    qc_layer = qc_layer*gravity / dp_layer
    qt_layer = qt_layer*gravity / dp_layer

    return qc_layer, qt_layer, rg_layer, reff_layer, ndz_layer,q_below, z_cld, fsed_layer

def calc_qc(gas_name, supsat, t_layer, p_layer
    ,r_atmos, r_cloud, q_below, mixl, dz_layer, gravity,mw_atmos
    ,mfp,visc,rho_p,w_convect, fsed, b, eps, param, z_bot, z_layer, z_alpha, z_min,
    sig, mh, rmin, nrad, og_vfall=True, z_cld=None):
    """
    Calculate condensate optical depth and effective radius for a layer,
    assuming geometric scatterers. 

    gas_name : str 
        Name of condensate 
    supsat : float 
        Super saturation factor 
    t_layer : float 
        Temperature of layer mid-pt (K)
    p_layer : float 
        Pressure of layer mid-pt (dyne/cm^2)
    r_atmos : float 
        specific gas constant for atmosphere (erg/K/g)
    r_cloud : float 
        specific gas constant for cloud species (erg/K/g)     
    q_below : float 
        total mixing ratio (vapor+condensate) below layer (g/g)
    mxl : float 
        convective mixing length scale (cm): no less than 1/10 scale height
    dz_layer : float 
        Thickness of layer cm 
    gravity : float 
        Gravity of planet cgs 
    mw_atmos : float 
        Molecular weight of the atmosphere 
    mfp : float 
        atmospheric mean free path (cm)
    visc : float 
        atmospheric viscosity (dyne s/cm^2)
    rho_p : float 
        density of condensed vapor (g/cm^3)
    w_convect : float    
        convective velocity scale (cm/s)
    fsed : float
        Sedimentation efficiency coefficient (unitless) 
    b : float
        Denominator of exponential in sedimentation efficiency  (if param is 'exp')
    eps: float
        Minimum value of fsed function (if param=exp)
    z_bot : float
        Altitude at bottom of layer
    z_layer : float 
        Altitude of midpoint of layer (cm)
    z_alpha : float
        Altitude at which fsed=alpha for variable fsed calculation
    param : str
        fsed parameterisation
        'const' (constant), 'exp' (exponential density derivation)
    sig : float 
        Width of the log normal particle distrubtion 
    mh : float 
        Metallicity NON log solar (1 = 1x solar)
    rmin : float 
        Minium radius on grid (cm)
    nrad : int 
        Number of radii on Mie grid

    Returns
    -------
    qt_top : float 
        gas + condensate mixing ratio at top of layer(g/g)
    qc_layer : float 
        condenstate mixing ratio (g/g)
    qt_layer : float 
        gas + condensate mixing ratio (g/g)
    rg_layer : float
        geometric mean radius of condensate  cm 
    reff_layer : float
        droplet effective radius (second moment of size distrib, cm)
    ndz_layer : float 
        number column density of condensate (cm^-3)
    """

    get_pvap = getattr(pvaps, gas_name)
    if gas_name in ['Mg2SiO4','CaTiO3','CaAl12O19']:
        pvap = get_pvap(t_layer, p_layer,mh=mh)
    else:
        pvap = get_pvap(t_layer,mh=mh)

    fs = supsat + 1 

    #   atmospheric density (g/cm^3)
    rho_atmos = p_layer / ( r_atmos * t_layer )    

    #   mass mixing ratio of saturated vapor (g/g)
    qvs = fs*pvap / ( (r_cloud) * t_layer ) / rho_atmos

    #   --------------------------------------------------------------------
    #   Layer is cloud free

    if( q_below < qvs ):

        qt_layer = q_below
        qt_top   = q_below
        qc_layer = 0.
        rg_layer = 0.
        reff_layer = 0.
        ndz_layer = 0.
        z_cld = z_cld
        fsed_mid = 0

    else:

        #   --------------------------------------------------------------------
        #   Cloudy layer: first calculate qt and qc at top of layer,
        #   then calculate layer averages
        if isinstance(z_cld,type(None)):
            z_cld = z_bot
        else:
            z_cld = z_cld

        #   range of mixing ratios to search (g/g)
        qhi = q_below
        qlo = qhi / 1e3

        #   load parameters into advdiff common block

        ad_qbelow = q_below
        ad_qvs = qvs
        ad_mixl = mixl
        ad_dz = dz_layer
        ad_rainf = fsed

        #   Find total vapor mixing ratio at top of layer
        #find_root = True
        #while find_root:
        #    try:
        #        qt_top = optimize.root_scalar(advdiff, bracket=[qlo, qhi], method='brentq',
        #                    args=(ad_qbelow,ad_qvs, ad_mixl,ad_dz ,ad_rainf,
        #                        z_bot, b, eps, param)
        #                        )#, xtol = 1e-20)
        #        find_root = False
        #    except ValueError:
        #        qlo = qlo/10
        #
        #qt_top = qt_top.root
        if param == "const":
            qt_top = qvs + (q_below - qvs) * np.exp(-fsed * dz_layer / mixl)
        elif param == "exp":
            fs = fsed / np.exp(z_alpha / b)
            qt_top = qvs + (q_below - qvs) * np.exp( - b * fs / mixl * np.exp(z_bot/b) 
                            * (np.exp(dz_layer/b) -1) + eps*dz_layer/mixl)

        #   Use trapezoid rule (for now) to calculate layer averages
        #   -- should integrate exponential
        qt_layer = 0.5*( q_below + qt_top )


        #   Find total condensate mixing ratio
        qc_layer = np.max( [0., qt_layer - qvs] )

        #   --------------------------------------------------------------------
        #   Find <rw> corresponding to <w_convect> using function vfall()

        #   range of particle radii to search (cm)
        rlo = 1.e-10
        rhi = 10.
        
        #   precision of vfall solution (cm/s)
        find_root = True
        while find_root:
            try:
                if og_vfall:
                    rw_temp = optimize.root_scalar(vfall_find_root, bracket=[rlo, rhi], method='brentq', 
                            args=(gravity,mw_atmos,mfp,visc,t_layer,p_layer, rho_p,w_convect))
                else:
                    rw_temp = solve_force_balance("rw", w_convect, gravity, mw_atmos, mfp,
                                                    visc, t_layer, p_layer, rho_p, rlo, rhi)
                find_root = False
            except ValueError:
                rlo = rlo/10
                rhi = rhi*10

        #fall velocity particle radius 
        if og_vfall: rw_layer = rw_temp.root
        else: rw_layer = rw_temp
        
        #   geometric std dev of lognormal size distribution
        lnsig2 = 0.5*np.log( sig )**2
        #   sigma floor for the purpose of alpha calculation
        sig_alpha = np.max( [1.1, sig] )    

        #   find alpha for power law fit vf = w(r/rw)^alpha
        def pow_law(r, alpha):
            return np.log(w_convect) + alpha * np.log (r / rw_layer) 

        r_, rup, dr = get_r_grid(r_min = rmin, n_radii = nrad)
        vfall_temp = []
        for j in range(len(r_)):
            if og_vfall:
                vfall_temp.append(vfall(r_[j], gravity, mw_atmos, mfp, visc, t_layer, p_layer, rho_p))
            else:
                vlo = 1e0; vhi = 1e6
                find_root = True
                while find_root:
                    try:
                        vfall_temp.append(solve_force_balance("vfall", r_[j], gravity, mw_atmos, 
                            mfp, visc, t_layer, p_layer, rho_p, vlo, vhi))
                        find_root = False
                    except ValueError:
                        vlo = vlo/10
                        vhi = vhi*10

        pars, cov = optimize.curve_fit(f=pow_law, xdata=r_, ydata=np.log(vfall_temp), p0=[0], 
                            bounds=(-np.inf, np.inf))
        alpha = pars[0]


        #   fsed at middle of layer 
        if param == 'exp':
            fsed_mid = fs * np.exp(z_layer / b) + eps
        else: # 'const'
            fsed_mid = fsed

        #     EQN. 13 A&M 
        #   geometric mean radius of lognormal size distribution
        rg_layer = (fsed_mid**(1./alpha) *
                    rw_layer * np.exp( -(alpha+6)*lnsig2 ))

        #   droplet effective radius (cm)
        reff_layer = rg_layer*np.exp( 5*lnsig2 )

        #      EQN. 14 A&M
        #   column droplet number concentration (cm^-2)
        ndz_layer = (3*rho_atmos*qc_layer*dz_layer /
                    ( 4*np.pi*rho_p*rg_layer**3 ) * np.exp( -9*lnsig2 ))

    return qt_top, qc_layer,qt_layer, rg_layer,reff_layer,ndz_layer, z_cld, fsed_mid 

class Atmosphere():
    def __init__(self,condensibles, fsed=0.5, b=1, eps=1e-2, mh=1, mmw=2.2, sig=2.0,
                    param='const', verbose=True, supsat=0, gas_mmr=None):
        """
        Parameters
        ----------
        condensibles : list of str
            list of gases for which to consider as cloud species 
        fsed : float 
            Sedimentation efficiency coefficient. Jupiter ~3-6. Hot Jupiters ~ 0.1-1.
        b : float
            Denominator of exponential in sedimentation efficiency  (if param is 'exp')
        eps: float
            Minimum value of fsed function (if param=exp)
        mh : float 
            metalicity 
        mmw : float 
            MMW of the atmosphere 
        sig : float 
            Width of the log normal distribution for the particle sizes 
        param : str
            fsed parameterisation
            'const' (constant), 'exp' (exponential density derivation)
        verbose : bool 
            Prints out warning statements throughout
    
        """
        self.mh = mh
        self.mmw = mmw
        self.condensibles = condensibles
        self.fsed = fsed
        self.b = b
        self.sig = sig
        self.param = param
        self.eps = eps
        self.verbose = verbose 
        #grab constants
        self.constants()
        self.supsat = supsat
        self.gas_mmr = gas_mmr

    def constants(self):
        #   Depth of the Lennard-Jones potential well for the atmosphere 
        # Used in the viscocity calculation (units are K) (Rosner, 2000)
        #   (78.6 for air, 71.4 for N2, 59.7 for H2)
        self.eps_k = 59.7
        #   diameter of atmospheric molecule (cm) (Rosner, 2000)
        #   (3.711e-8 for air, 3.798e-8 for N2, 2.827e-8 for H2)
        self.d_molecule = 2.827e-8

        #specific heat factor of the atmosphere 
        #7/2 comes from ideal gas assumption of permanent diatomic gas 
        #e.g. h2, o2, n2, air, no, co
        #this technically does increase slowly toward higher temperatures (>~700K)
        self.c_p_factor = 7./2.

        self.R_GAS = 8.3143e7
        self.AVOGADRO = 6.02e23
        self.K_BOLTZ = self.R_GAS / self.AVOGADRO

    def ptk(self, df = None, filename=None,
        kz_min=1e5, constant_kz=None, latent_heat=False, convective_overshoot=None,
        Teff=None, alpha_pressure=None, **pd_kwargs):
        """
        Read in file or define dataframe. 
    
        Parameters
        ----------
        df : dataframe or dict
            Dataframe with "pressure"(bars),"temperature"(K). MUST have at least two 
            columns with names "pressure" and "temperature". 
            Optional columns include the eddy diffusion "kz" in cm^2/s CGS units, and 
            the convective heat flux 'chf' also in cgs (e.g. sigma_csg T^4)
        filename : str 
            Filename read in. Will be read in with pd.read_csv and should 
            result in two named headers "pressure"(bars),"temperature"(K). 
            Optional columns include the eddy diffusion "kz" in cm^2/s CGS units, and 
            the convective heat flux 'chf' also in cgs (e.g. sigma_csg T^4)
            Use pd_kwargs to ensure file is read in properly.
        kz_min : float, optional
            Minimum Kz value. This will reset everything below kz_min to kz_min. 
            Default = 1e5 cm2/s
        constant_kz : float, optional
            Constant value for kz, if kz is supplied in df or filename, 
            it will inheret that value and not use this constant_value
            Default = None 
        latent_heat : bool 
            optional, Default = False. The latent heat factors into the mixing length. 
            When False, the mixing length goes as the scale height 
            When True, the mixing length is scaled by the latent heat 
        convective_overshoot : float 
            Optional, Default is None. But the default value used in 
            Ackerman & Marley 2001 is 1./3. If you are unsure of what to pick, start 
            there. This is only used when the        
            This is ONLY used when a chf (convective heat flux) is supplied 
        Teff : float, optional
            Effective temperature. If None (default), Teff set to temperature at 1 bar
        alpha_pressure : float
            Pressure at which we want fsed=alpha for variable fsed calculation
        pd_kwargs : kwargs
            Pandas key words for file read in. 
            If reading old style eddysed files, you would need: 
            skiprows=3, delim_whitespace=True, header=None, names=["ind","pressure","temperature","kz"]
        """
        #first read in dataframe, dict or file and sort by pressure
        if not isinstance(df, type(None)):
            if isinstance(df, dict): df = pd.DataFrame(df)
            df = df.sort_values('pressure')
        elif not isinstance(filename, type(None)):
            df = pd.read_csv(filename, **pd_kwargs)
            df = df.sort_values('pressure')

        #convert bars to dyne/cm^2 
        self.p_level = np.array(df['pressure'])*1e6
        self.t_level = np.array(df['temperature'])      
        if alpha_pressure is None:
            self.alpha_pressure=min(df['pressure'])
        else:
            self.alpha_pressure=alpha_pressure
        self.get_atmo_parameters()
        self.get_kz_mixl(df, constant_kz, latent_heat, convective_overshoot, kz_min)

        # Teff
        if isinstance(Teff, type(None)):
            onebar = (np.abs(self.p_level/1e6 - 1.)).argmin()
            self.Teff = self.t_level[onebar]
        else:
            self.Teff = Teff



    def get_atmo_parameters(self):
        """Defines all the atmospheric parameters needed for the calculation

        Note: Some of this is repeated in the layer() function. 
        This is done on purpose because layer is used to get a "virtual"
        layer off the user input's grid. These parameters are also 
        needed, though, to get the initial mixing parameters from the user. 
        Therefore, we put them in both places. 
        """
        #   specific gas constant for atmosphere (erg/K/g)
        self.r_atmos = self.R_GAS / self.mmw
        
        # pressure thickess 
        dlnp = np.log( self.p_level[1:] / self.p_level[0:-1] ) #USED IN LAYER
        self.p_layer = 0.5*( self.p_level[1:] + self.p_level[0:-1]) #USED IN LAYER
        
        #   temperature gradient - we use this for the sub layering
        self.dtdlnp = ( self.t_level[0:-1] - self.t_level[1:] ) / dlnp #USED IN LAYER
        
        # get temperatures at layers
        self.t_layer = self.t_level[1:] + np.log( self.p_level[1:]/self.p_layer )*self.dtdlnp #USED IN LAYER

        #lapse ratio used for kz calculation if user asks for 
        # us ot calculate it based on convective heat flux
        self.lapse_ratio = ( self.t_level[1:] - self.t_level[0:-1] 
                            ) / dlnp / ( self.t_layer/self.c_p_factor )

        #   atmospheric density (g/cm^3)
        self.rho_atmos = self.p_layer / (self.r_atmos * self.t_layer)

        #scale height (todo=make this gravity dependent)
        self.scale_h = self.r_atmos * self.t_layer / self.g

        #specific heat of atmosphere
        self.c_p = self.c_p_factor * self.r_atmos

        #get altitudes 
        self.dz_pmid = self.scale_h * np.log( self.p_level[1:]/self.p_layer )

        self.dz_layer = self.scale_h * dlnp

        self.z_top = np.concatenate(([0],np.cumsum(self.dz_layer[::-1])))[::-1]

        self.z = self.z_top[1:]+self.dz_pmid

        # altitude to set fsed = alpha
        p_alpha = find_nearest_1d(self.p_layer/1e6, self.alpha_pressure)
        z_temp = np.cumsum(self.dz_layer[::-1])[::-1]
        self.z_alpha = z_temp[p_alpha]

    def get_kz_mixl(self, df, constant_kz, latent_heat, convective_overshoot,
     kz_min):
        """
        Computes kz profile and mixing length given user input. In brief the options are: 

        1) Input Kz
        2) Input constant kz
        3) Input convective heat flux (supply chf in df)
        3a) Input convective heat flux, correct for latent heat (supply chf in df and set latent_heat=True)
        and/or 3b) Input convective heat flux, correct for convective overshoot (supply chf, convective_overshoot=1/3)
        4) Set kz_min to prevent kz from going too low (any of the above and set kz_min~1e5)

        Parameters
        ----------
        df : dataframe or dict
            Dataframe from input with "pressure"(bars),"temperature"(K). MUST have at least two 
            columns with names "pressure" and "temperature". 
            Optional columns include the eddy diffusion "kz" in cm^2/s CGS units, and 
            the convective heat flux 'chf' also in cgs (e.g. sigma_csg T^4)
        constant_kz : float
            Constant value for kz, if kz is supplied in df or filename, 
            it will inheret that value and not use this constant_value
            Default = None 
        latent_heat : bool 
            optional, Default = False. The latent heat factors into the mixing length. 
            When False, the mixing length goes as the scale height 
            When True, the mixing length is scaled by the latent heat 
        convective_overshoot : float 
            Optional, Default is None. But the default value used in 
            Ackerman & Marley 2001 is 1./3. If you are unsure of what to pick, start 
            there. This is only used when the        
            This is ONLY used when a chf (convective heat flux) is supplied 
        kz_min : float
            Minimum Kz value. This will reset everything below kz_min to kz_min. 
            Default = 1e5 cm2/s
        """

        #MIXING LENGTH ASSUMPTIONS 
        if latent_heat:
            #   convective mixing length scale (cm): no less than 1/10 scale height
            self.mixl = np.array([np.max( [0.1, ilr] ) for ilr in self.lapse_ratio]) * self.scale_h
        else:
            #convective mixing length is the scale height
            self.mixl = 1 * self.scale_h


        #KZ OPTIONS 

        #   option 1) the user has supplied it in their file or dictionary
        if 'kz' in df.keys(): 
            if df.loc[df['kz']<kz_min].shape[0] > 0:
                df.loc[df['kz']<kz_min] = kz_min
                if self.verbose: print('Overwriting some Kz values to minimum value set by kz_min \n \
                    You can always turn off these warnings by setting verbose=False') 
            kz_level = np.array(df['kz'])
            self.kz = 0.5*(kz_level[1:] + kz_level[0:-1])
            self.chf = None

        #   option 2) the user wants a constant value
        elif not isinstance(constant_kz , type(None)):
            self.kz = np.zeros(df.shape[0]-1) + constant_kz
            self.chf = None

        #   option 3) the user wants to compute kz based on a convective heat flux 
        elif 'chf' in df.keys():
            self.chf =  np.array(df['chf'])


            #CONVECTIVE OVERSHOOT ON OR OFF
            #     sets the minimum allowed heat flux in a layer by assuming some overshoot
            #     the default value of 1/3 is arbitrary, allowing convective flux to fall faster than
            #     pressure scale height
            if not isinstance(convective_overshoot, type(None)):
                used = False
                nz = len(self.p_layer)
                for iz in range(nz-1,-1,-1):
                    ratio_min = (convective_overshoot)*self.p_level[iz]/self.p_level[iz+1] 
                    if self.chf[iz] < ratio_min*self.chf[iz+1]:
                        self.chf[iz] = self.chf[iz+1]*ratio_min
                        used=True
                if self.verbose: print("""Convective overshoot was turned on. The convective heat flux 
                    has been adjusted such that it is not allowed to decrease more than {0} 
                    the pressure. This number is set with the convective_overshoot parameter. 
                    It can be disabled with convective_overshoot=None. To turn
                    off these messages set verbose=False in Atmosphere""".format(convective_overshoot)) 

            #   vertical eddy diffusion coefficient (cm^2/s)
            #   from Gierasch and Conrath (1985)
            gc_kzz = ((1./3.) * self.scale_h * (self.mixl/self.scale_h)**(4./3.) * 
                    ( ( self.r_atmos*self.chf[1:] ) / ( self.rho_atmos*self.c_p  ) )**(1./3.)) 
            
            self.kz =  [np.max([i, kz_min]) for i in gc_kzz ]
        else:
            raise Exception("Users can define kz by: \n \
            1) Adding 'kz' as a column or key to your dataframe dict, or file \n \
            2) Defining constant-w-altitude kz through the constant_kz input \n  \
            3) Adding 'chf', the conective heat flux as a column to your \
            dataframe, dict or file.")

    def gravity(self, gravity=None, gravity_unit=None, radius=None, 
        radius_unit=None, mass = None, mass_unit=None):
        """
        Get gravity based on mass and radius, or gravity inputs 

        Parameters
        ----------
        gravity : float 
            (Optional) Gravity of planet 
        gravity_unit : astropy.unit
            (Optional) Unit of Gravity
        radius : float 
            (Optional) radius of planet MUST be specified for thermal emission!
        radius_unit : astropy.unit
            (Optional) Unit of radius
        mass : float 
            (Optional) mass of planet 
        mass_unit : astropy.unit
            (Optional) Unit of mass   
        """
        if (mass is not None) and (radius is not None):
            m = (mass*mass_unit).to(u.g)
            r = (radius*radius_unit).to(u.cm)
            g = (c.G.cgs * m /  (r**2)).value
            self.g = g
            self.gravity_unit = 'cm/(s**2)'
        elif gravity is not None:
            g = (gravity*gravity_unit).to('cm/(s**2)')
            g = g.value
            self.g = g
            self.gravity_unit = 'cm/(s**2)'
        else: 
            raise Exception('Need to specify gravity or radius and mass + additional units')


    def kz(self,df = None, constant_kz=None, chf = None, kz_min = 1e5, latent_heat=False): 
        """
        Define Kz in CGS. Should be on same grid as pressure. This overwrites whatever was 
        defined in get_pt ! Users can define kz by: 
            1) Defining a DataFrame with keys 'pressure' (in bars), and 'kz'
            2) Defining constant kz 
            3) Supplying a convective heat flux and prescription for latent_heat

        Parameters
        ----------
        df : pandas.DataFrame, dict
            Dataframe or dictionary with 'kz' as one of the fields. 
        constant_kz : float 
            Constant value for kz in units of cm^2/s
        chf : ndarray 
            Convective heat flux in cgs units (e.g. sigma T^4). This will be used to compute 
            the kzz using the methodology of Gierasch and Conrath (1985)
        latent_heat : bool 
            optional, Default = False. The latent heat factors into the mixing length. 
            When False, the mixing length goes as the scale height 
            When True, the mixing length is scaled by the latent heat 
            This is ONLY used when a chf (convective heat flux) is supplied 
        """
        return "Depricating this function. Please use ptk instead. It has identical functionality."
        if not isinstance(df, type(None)):
            #will not need any convective heat flux 
            self.chf = None
            #reset to minimun value if specified by the user
            if df.loc[df['kz']<kz_min].shape[0] > 0:
                df.loc[df['kz']<kz_min] = kz_min
                print('Overwriting some Kz values to minimum value set by kz_min') 
            self.kz = np.array(df['kz'])
            #make sure pressure and kz are the same size 
            if len(self.kz) != len(self.pressure) : 
                raise Exception('Kzz and pressure are not the same length')

        elif not isinstance(constant_kz, type(None)):
            #will not need any convective heat flux
            self.chf = None
            self.kz = constant_kz
            if self.kz<kz_min:
                self.kz = kz_min
                print('Overwriting kz constant value to minimum value set by kz_min')

        elif not isinstance(chf, type(None)):
            def g_c_85(scale_h,r_atmos, chf, rho_atmos, c_p, lapse_ratio):
                #   convective mixing length scale (cm): no less than 1/10 scale height
                if latent_heat:
                    mixl = np.max( 0.1, lapse_ratio ) * scale_h
                else:
                    mixl = scale_h
                #   vertical eddy diffusion coefficient (cm^2/s)
                #   from Gierasch and Conrath (1985)
                gc_kzz = ((1./3.) * scale_h * (mixl/scale_h)**(4./3.) * 
                        ( ( r_atmos*chf ) / ( rho_atmos*c_p ) )**(1./3.)) 
                return np.max(gc_kzz, kz_min), mixl

            self.kz = g_c_85
            self.chf = chf

    def compute(self,directory = None, as_dict = True): 
        """
        Parameters
        ----------
        atmo : class 
            `Atmosphere` class 
        directory : str, optional 
            Directory string that describes where refrind files are 
        as_dict : bool 
            Default = True, option to view full output as dictionary

        Returns 
        -------
        dict 
            When as_dict=True. Dictionary output that contains full output. See tutorials for explanation of all output.        
        opd, w0, g0
            Extinction per layer, single scattering abledo, asymmetry parameter, 
            All are ndarrays that are nlayer by nwave
        """
        run = compute(self, directory = directory, as_dict = as_dict)
        return run

def calc_mie_db(gas_name, dir_refrind, dir_out, rmin = 1e-8, nradii = 60):
    """
    Function that calculations new Mie database using PyMieScatt. 

    Parameters
    ----------
    gas_name : list, str
        List of names of gasses. Or a single gas name. 
        See pyeddy.available() to see which ones are currently available. 
    dir_refrind : str 
        Directory where you store optical refractive index files that will be created. 
    dir_out: str 
        Directory where you want to store Mie parameter files. Will be stored as gas_name.Mieff. 
        BEWARE FILE OVERWRITES. 
    rmin : float , optional
        (Default=1e-5) Units of cm. The minimum radius to compute Mie parameters for. 
        Usually 0.1 microns is small enough. However, if you notice your mean particle radius 
        is on the low end, you may compute your grid to even lower particle sizes. 
    nradii : int, optional
        (Default=40) number of radii points to compute grid on. 40 grid points for exoplanets/BDs
        is generally sufficient. 

    Returns 
    -------
    Q extinction, Q scattering,  asymmetry * Q scattering, radius grid (cm), wavelength grid (um)

    The Q "efficiency factors" are = cross section / geometric cross section of particle
    """
    if isinstance(gas_name,str):
        gas_name = [gas_name]
    ngas = len(gas_name)

    for i in range(len(gas_name)): 
        print('Computing ' + gas_name[i])
        #Setup up a particle size grid on first run and calculate single-particle scattering
        
        #files will be saved in `directory`
        # obtaining refractive index data for each gas
        wave_in,nn,kk = get_refrind(gas_name[i],dir_refrind)
        nwave = len(wave_in)

        if i==0:
            #all these files need to be on the same grid
            radius, rup, dr = get_r_grid(r_min = rmin, n_radii = nradii)

            qext_all=np.zeros(shape=(nwave,nradii,ngas))
            qscat_all = np.zeros(shape=(nwave,nradii,ngas))
            cos_qscat_all=np.zeros(shape=(nwave,nradii,ngas))

        #get extinction, scattering, and asymmetry
        #all of these are  [nwave by nradii]
        qext_gas, qscat_gas, cos_qscat_gas = calc_new_mieff(wave_in, nn,kk, radius, rup, fort_calc_mie = False)

        #add to master matrix that contains the per gas Mie stuff
        qext_all[:,:,i], qscat_all[:,:,i], cos_qscat_all[:,:,i] = qext_gas, qscat_gas, cos_qscat_gas 

        #prepare format for old ass style
        wave = [nwave] + sum([[r]+list(wave_in) for r in radius],[])
        qscat = [nradii]  + sum([[np.nan]+list(iscat) for iscat in qscat_gas.T],[])
        qext = [np.nan]  + sum([[np.nan]+list(iext) for iext in qext_gas.T],[])
        cos_qscat = [np.nan]  + sum([[np.nan]+list(icos) for icos in cos_qscat_gas.T],[])

        pd.DataFrame({'wave':wave,'qscat':qscat,'qext':qext,'cos_qscat':cos_qscat}).to_csv(os.path.join(dir_out,gas_name[i]+".mieff"),
                                                                                   sep=' ',
                                                                                  index=False,header=None)
    return qext_all, qscat_all, cos_qscat_all, radius,wave_in

def get_mie(gas, directory):
    """
    Get Mie parameters from old ass formatted files
    """
    df = pd.read_csv(os.path.join(directory,gas+".mieff"),names=['wave','qscat','qext','cos_qscat'], delim_whitespace=True)

    nwave = int( df.iloc[0,0])
    nradii = int(df.iloc[0,1])

    #get the radii (all the rows where there the last three rows are nans)
    radii = df.loc[np.isnan(df['qscat'])]['wave'].values

    df = df.dropna()

    assert len(radii) == nradii , "Number of radii specified in header is not the same as number of radii."
    assert nwave*nradii == df.shape[0] , "Number of wavelength specified in header is not the same as number of waves in file"

    wave = df['wave'].values.reshape((nradii,nwave)).T
    qscat = df['qscat'].values.reshape((nradii,nwave)).T
    qext = df['qext'].values.reshape((nradii,nwave)).T
    cos_qscat = df['cos_qscat'].values.reshape((nradii,nwave)).T

    return qext,qscat, cos_qscat, nwave, radii,wave

def get_refrind(igas,directory): 
    """
    Reads reference files with wavelength, and refractory indecies. 
    This function relies on input files being structured as a 4 column file with 
    columns: index, wavelength (micron), nn, kk 

    Parameters
    ----------
    igas : str 
        Gas name 
    directory : str 
        Directory were reference files are located. 

    Returns
    -------
    wavelength, real part, imaginary part 
    """
    filename = os.path.join(directory ,igas+".refrind")
    #put skiprows=1 in loadtxt to skip first line
    try:
        idummy, wave_in, nn, kk = np.loadtxt(open(filename,'rt').readlines(), unpack=True, usecols=[0,1,2,3])#[:-1]
        return wave_in,nn,kk
    except: 
        df = pd.read_csv(filename)
        wave_in = df['micron'].values 
        nn = df['real'].values
        kk = df['imaginary'].values
        return wave_in,nn,kk

def get_r_grid_w_max(r_min=1e-8, r_max=5.4239131e-2, n_radii=60):
    """
    Get spacing of radii to run Mie code

    r_min : float 
            Minimum radius to compute (cm)
    r_max : float 
            Maximum radius to compute (cm)
    n_radii : int
            Number of radii to compute 
    """

    radius = np.logspace(np.log10(r_min),np.log10(r_max),n_radii)
    rat = radius[1]/radius[0]
    rup = 2*rat / (rat+1) * radius
    dr = np.zeros(rup.shape)
    dr[1:] = rup[1:]-rup[:-1]
    dr[0] = dr[1]**2/dr[2]

    return radius, rup, dr

def get_r_grid(r_min=1e-8, n_radii=60):
    """
    Warning
    -------
    Original code from A&M code. 
    Discontinued function. See 'get_r_grid'.

    Get spacing of radii to run Mie code

    r_min : float 
        Minimum radius to compute (cm)

    n_radii : int
        Number of radii to compute 
    """
    vrat = 2.2 
    pw = 1. / 3.
    f1 = ( 2.0*vrat / ( 1.0 + vrat) )**pw
    f2 = (( 2.0 / ( 1.0 + vrat ) )**pw) * (vrat**(pw-1.0))

    radius = r_min * vrat**(np.linspace(0,n_radii-1,n_radii)/3.)
    rup = f1*radius
    dr = f2*radius

    return radius, rup, dr


def picaso_format(opd, w0, g0 ):
    df = pd.DataFrame(index=[ i for i in range(opd.shape[0]*opd.shape[1])], columns=['lvl','w','opd','w0','g0'])
    i = 0 
    LVL = []
    WV,OPD,WW0,GG0 =[],[],[],[]
    for j in range(opd.shape[0]):
           for w in range(opd.shape[1]):
                LVL +=[j+1]
                WV+=[w+1]
                OPD+=[opd[j,w]]
                WW0+=[w0[j,w]]
                GG0+=[g0[j,w]]
    df.iloc[:,0 ] = LVL
    df.iloc[:,1 ] = WV
    df.iloc[:,2 ] = OPD
    df.iloc[:,3 ] = WW0
    df.iloc[:,4 ] = GG0
    return df

def available():
    """
    Print all available gas condensates 
    """
    pvs = [i for i in dir(pvaps) if i != 'np' and '_' not in i]
    gas_p = [i for i in dir(gas_properties) if i != 'np' and '_' not in i]
    return list(np.intersect1d(gas_p, pvs))

def recommend_gas(pressure, temperature, mh, mmw, plot=False, legend='inside',**plot_kwargs):
    """
    Recommends condensate species for a users calculation. 

    Parameters
    ----------
    pressure : ndarray, list
        Pressure grid for user's pressure-temperature profile. Unit=bars
    temperature : ndarray, list 
        Temperature grid (should be on same grid as pressure input). Unit=Kelvin
    mh : float 
        Metallicity in NOT log units. Solar =1 
    mmw : float 
        Mean molecular weight of the atmosphere. Solar = 2.2 
    plot : bool, optional
        Default is False. Plots condensation curves against PT profile to 
        demonstrate why it has chose the gases it did. 
    plot_kwargs : kwargs 
        Plotting kwargs for bokeh figure

    Returns
    -------
    ndarray, ndarray
        pressure (bars), condensation temperature (Kelvin)
    """    
    if plot: 
        from bokeh.plotting import figure, show
        from bokeh.models import Legend
        from bokeh.palettes import magma   
        plot_kwargs['y_range'] = plot_kwargs.get('y_range',[1e2,1e-3])
        plot_kwargs['plot_height'] = plot_kwargs.get('plot_height',400)
        plot_kwargs['plot_width'] = plot_kwargs.get('plot_width',600)
        plot_kwargs['x_axis_label'] = plot_kwargs.get('x_axis_label','Temperature (K)')
        plot_kwargs['y_axis_label'] = plot_kwargs.get('y_axis_label','Pressure (bars)')
        plot_kwargs['y_axis_type'] = plot_kwargs.get('y_axis_type','log')        
        fig = figure(**plot_kwargs)

    all_gases = available()
    cond_ts = []
    recommend = []
    line_widths = []
    for gas_name in all_gases: #case sensitive names
        #grab p,t from eddysed
        cond_p,t = condensation_t(gas_name, mh, mmw)
        cond_ts +=[t]

        interp_cond_t = np.interp(pressure,cond_p,t)

        diff_curve = interp_cond_t - temperature

        if ((len(diff_curve[diff_curve>0]) > 0) & (len(diff_curve[diff_curve<0]) > 0)):
            recommend += [gas_name]
            line_widths +=[5]
        else: 
            line_widths +=[1]        

    if plot: 
        legend_it = []
        ngas = len(all_gases)
        cols = magma(ngas)
        if legend == 'inside':
            fig.line(temperature,pressure, legend_label='User',color='black',line_width=5,line_dash='dashed')
            for i in range(ngas):

                fig.line(cond_ts[i],cond_p, legend_label=all_gases[i],color=cols[i],line_width=line_widths[i])
        else:
            f = fig.line(temperature,pressure, color='black',line_width=5,line_dash='dashed')
            legend_it.append(('input profile', [f]))
            for i in range(ngas):

                f = fig.line(cond_ts[i],cond_p ,color=cols[i],line_width=line_widths[i])
                legend_it.append((all_gases[i], [f]))

        if legend == 'outside':
            legend = Legend(items=legend_it, location=(0, 0))
            legend.click_policy="mute"
            fig.add_layout(legend, 'right')   
        
        plot_format(fig)
        show(fig) 

    return recommend 

def condensation_t(gas_name, mh, mmw, pressure =  np.logspace(-6, 2, 20)):
    """
    Find condensation curve for any planet given a pressure. These are computed 
    based on pressure vapor curves defined in pvaps.py. 

    Default is to compute condensation temperature on a pressure grid 

    Parameters
    ----------
    gas_name : str 
        Name of gas, which is case sensitive. See print_available to see which 
        gases are available. 
    mh : float 
        Metallicity in NOT log units. Solar =1 
    mmw : float 
        Mean molecular weight of the atmosphere. Solar = 2.2 
    pressure : ndarray, list, float, optional 
        Grid of pressures (bars) to compute condensation temperatures on. 
        Default = np.logspace(-3,2,20)

    Returns
    -------
    ndarray, ndarray
        pressure (bars), condensation temperature (Kelvin)
    """
    if isinstance(pressure,(float,int)):
        pressure = [pressure]
    temps = []
    for p in pressure: 
        temp = optimize.root_scalar(find_cond_t, 
                        bracket=[10, 10000], method='brentq', 
                        args=(p, mh, mmw, gas_name))
        temps += [temp.root]
    return np.array(pressure), np.array(temps)

def hot_jupiter():
    directory = os.path.join(os.path.dirname(__file__), "reference",
                                   "hj.pt")

    df = pd.read_csv(directory,delim_whitespace=True, usecols=[1,2,3],
                  names = ['pressure','temperature','kz'],skiprows=1)
    df.loc[df['pressure']>12.8,'temperature'] = np.linspace(1822,2100,df.loc[df['pressure']>12.8].shape[0])
    return df

def brown_dwarf(): 
    directory = os.path.join(os.path.dirname(__file__), "reference",
                                   "t1000g100nc_m0.0.dat")

    df  = pd.read_csv(directory,skiprows=1,delim_whitespace=True,
                 header=None, usecols=[1,2,3],
                 names=['pressure','temperature','chf'])
    return df
<|MERGE_RESOLUTION|>--- conflicted
+++ resolved
@@ -88,11 +88,8 @@
         if i==0: 
             nradii = len(radius)
             rmin = np.min(radius)
-<<<<<<< HEAD
-            radius, rup, dr = get_r_grid(rmin, nradii) #todo: need to check that this radius is the same as from get_mei
-=======
+
             radius, rup, dr = get_r_grid(rmin, n_radii=nradii)
->>>>>>> 04eb2d42
             qext = np.zeros((nwave,nradii,ngas))
             qscat = np.zeros((nwave,nradii,ngas))
             cos_qscat = np.zeros((nwave,nradii,ngas))
@@ -257,16 +254,10 @@
         for igas in range(ngas):
             # Optical depth for conservative geometric scatterers 
             if ndz[iz,igas] > 0:
-<<<<<<< HEAD
-                
-                #if np.log10(rg[iz,igas]) < np.log10(rmin)+0.75*sig:
-                #    raise Exception ('There has been a calculated particle radii of {0}cm for the {1}th gas at the {2}th grid point. The minimum radius from the Mie grid is {3}cm, and youve requested a lognormal distribution of {4}. Therefore it is not possible to accurately compute the optical properties.'.format(str(rg[iz,igas]),str(igas),str(iz), str(rmin),str(sig)))
-=======
 
                 if np.log10(rg[iz,igas]) < np.log10(rmin)+0.75*sig:
                     warning0 = f'Take caution in analyzing results. There have been a calculated particle radii off the Mie grid, which has a min radius of {rmin}cm and distribution of {sig}. The following errors:'
                     warning+='{0}cm for the {1}th gas at the {2}th grid point; '.format(str(rg[iz,igas]),str(igas),str(iz))
->>>>>>> 04eb2d42
 
                 r2 = rg[iz,igas]**2 * np.exp( 2*np.log( sig)**2 )
                 opd_layer[iz,igas] = 2.*PI*r2*ndz[iz,igas]
